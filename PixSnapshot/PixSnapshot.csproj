--- conflicted
+++ resolved
@@ -3,11 +3,7 @@
     <TargetFramework>net472</TargetFramework>
   </PropertyGroup>
   <ItemGroup>
-<<<<<<< HEAD
     <PackageReference Include="FastBitmapLib" Version="1.3.0" />
-=======
-    <PackageReference Include="FastBitmapLib" Version="1.1.2" />
->>>>>>> 5e8b3291
     <PackageReference Include="JetBrains.Annotations" Version="2019.1.3" />
     <PackageReference Include="MSTest.TestAdapter" Version="1.4.0" />
     <PackageReference Include="MSTest.TestFramework" Version="1.4.0" />
