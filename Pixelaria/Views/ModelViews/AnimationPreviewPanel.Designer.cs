﻿/*
    Pixelaria
    Copyright (C) 2013 Luiz Fernando Silva

    This program is free software; you can redistribute it and/or modify
    it under the terms of the GNU General Public License as published by
    the Free Software Foundation; either version 2 of the License, or
    (at your option) any later version.

    This program is distributed in the hope that it will be useful,
    but WITHOUT ANY WARRANTY; without even the implied warranty of
    MERCHANTABILITY or FITNESS FOR A PARTICULAR PURPOSE.  See the
    GNU General Public License for more details.

    You should have received a copy of the GNU General Public License along
    with this program; if not, write to the Free Software Foundation, Inc.,
    51 Franklin Street, Fifth Floor, Boston, MA 02110-1301 USA.

    The full license may be found on the License.txt file attached to the
    base directory of this project.
*/

namespace Pixelaria.Views.ModelViews
{
    partial class AnimationPreviewPanel
    {
        /// <summary> 
        /// Required designer variable.
        /// </summary>
        private System.ComponentModel.IContainer components = null;

        /// <summary> 
        /// Clean up any resources being used.
        /// </summary>
        /// <param name="disposing">true if managed resources should be disposed; otherwise, false.</param>
        protected override void Dispose(bool disposing)
        {
            if (disposing && (components != null))
            {
                components.Dispose();
            }
            base.Dispose(disposing);
        }

        #region Component Designer generated code

        /// <summary> 
        /// Required method for Designer support - do not modify 
        /// the contents of this method with the code editor.
        /// </summary>
        private void InitializeComponent()
        {
            System.ComponentModel.ComponentResourceManager resources = new System.ComponentModel.ComponentResourceManager(typeof(AnimationPreviewPanel));
            this.cb_playPreview = new System.Windows.Forms.CheckBox();
            this.nud_previewZoom = new System.Windows.Forms.NumericUpDown();
            this.label2 = new System.Windows.Forms.Label();
            this.tb_zoomTrack = new System.Windows.Forms.TrackBar();
            this.label1 = new System.Windows.Forms.Label();
            this.lbl_currentFrame = new System.Windows.Forms.Label();
            this.label3 = new System.Windows.Forms.Label();
            this.lbl_frameCount = new System.Windows.Forms.Label();
<<<<<<< HEAD
            this.tlc_timeline = new Pixelaria.Views.Controls.TimelineScrubControl();
=======
            this.tlc_timeline = new PixelariaLib.Views.Controls.TimelineControl();
>>>>>>> 3d17b19f
            this.pnl_preview = new PixelariaLib.Views.Controls.CPictureBox();
            ((System.ComponentModel.ISupportInitialize)(this.nud_previewZoom)).BeginInit();
            ((System.ComponentModel.ISupportInitialize)(this.tb_zoomTrack)).BeginInit();
            ((System.ComponentModel.ISupportInitialize)(this.pnl_preview)).BeginInit();
            this.SuspendLayout();
            // 
            // cb_playPreview
            // 
            this.cb_playPreview.AutoSize = true;
            this.cb_playPreview.Location = new System.Drawing.Point(6, 26);
            this.cb_playPreview.Name = "cb_playPreview";
            this.cb_playPreview.Size = new System.Drawing.Size(46, 17);
            this.cb_playPreview.TabIndex = 3;
            this.cb_playPreview.Text = "Play";
            this.cb_playPreview.UseVisualStyleBackColor = true;
            this.cb_playPreview.CheckedChanged += new System.EventHandler(this.cb_playPreview_CheckedChanged);
            // 
            // nud_previewZoom
            // 
            this.nud_previewZoom.DecimalPlaces = 2;
            this.nud_previewZoom.Increment = new decimal(new int[] {
            25,
            0,
            0,
            131072});
            this.nud_previewZoom.Location = new System.Drawing.Point(46, 4);
            this.nud_previewZoom.Maximum = new decimal(new int[] {
            10,
            0,
            0,
            0});
            this.nud_previewZoom.Minimum = new decimal(new int[] {
            25,
            0,
            0,
            131072});
            this.nud_previewZoom.Name = "nud_previewZoom";
            this.nud_previewZoom.Size = new System.Drawing.Size(56, 20);
            this.nud_previewZoom.TabIndex = 1;
            this.nud_previewZoom.Value = new decimal(new int[] {
            1,
            0,
            0,
            0});
            this.nud_previewZoom.ValueChanged += new System.EventHandler(this.nud_previewZoom_ValueChanged);
            // 
            // label2
            // 
            this.label2.AutoSize = true;
            this.label2.Location = new System.Drawing.Point(3, 6);
            this.label2.Name = "label2";
            this.label2.Size = new System.Drawing.Size(37, 13);
            this.label2.TabIndex = 7;
            this.label2.Text = "Zoom:";
            // 
            // tb_zoomTrack
            // 
            this.tb_zoomTrack.Anchor = ((System.Windows.Forms.AnchorStyles)(((System.Windows.Forms.AnchorStyles.Top | System.Windows.Forms.AnchorStyles.Left) 
            | System.Windows.Forms.AnchorStyles.Right)));
            this.tb_zoomTrack.Location = new System.Drawing.Point(108, 3);
            this.tb_zoomTrack.Name = "tb_zoomTrack";
            this.tb_zoomTrack.Size = new System.Drawing.Size(92, 45);
            this.tb_zoomTrack.TabIndex = 2;
            this.tb_zoomTrack.Scroll += new System.EventHandler(this.tb_zoomTrack_Scroll);
            // 
            // label1
            // 
            this.label1.AutoSize = true;
            this.label1.Location = new System.Drawing.Point(3, 46);
            this.label1.Name = "label1";
            this.label1.Size = new System.Drawing.Size(39, 13);
            this.label1.TabIndex = 12;
            this.label1.Text = "Frame:";
            // 
            // lbl_currentFrame
            // 
            this.lbl_currentFrame.AutoSize = true;
            this.lbl_currentFrame.Location = new System.Drawing.Point(43, 46);
            this.lbl_currentFrame.Name = "lbl_currentFrame";
            this.lbl_currentFrame.Size = new System.Drawing.Size(13, 13);
            this.lbl_currentFrame.TabIndex = 13;
            this.lbl_currentFrame.Text = "0";
            // 
            // label3
            // 
            this.label3.AutoSize = true;
            this.label3.Location = new System.Drawing.Point(83, 46);
            this.label3.Name = "label3";
            this.label3.Size = new System.Drawing.Size(12, 13);
            this.label3.TabIndex = 14;
            this.label3.Text = "/";
            // 
            // lbl_frameCount
            // 
            this.lbl_frameCount.AutoSize = true;
            this.lbl_frameCount.Location = new System.Drawing.Point(125, 46);
            this.lbl_frameCount.Name = "lbl_frameCount";
            this.lbl_frameCount.Size = new System.Drawing.Size(13, 13);
            this.lbl_frameCount.TabIndex = 15;
            this.lbl_frameCount.Text = "0";
            // 
            // tlc_timeline
            // 
            this.tlc_timeline.Anchor = ((System.Windows.Forms.AnchorStyles)(((System.Windows.Forms.AnchorStyles.Top | System.Windows.Forms.AnchorStyles.Left) 
            | System.Windows.Forms.AnchorStyles.Right)));
            this.tlc_timeline.BehaviorType = PixelariaLib.Views.Controls.TimelineBehaviorType.TimelineWithRange;
            this.tlc_timeline.CurrentFrame = 0;
            this.tlc_timeline.Location = new System.Drawing.Point(3, 62);
            this.tlc_timeline.Maximum = 10;
            this.tlc_timeline.Minimum = 0;
            this.tlc_timeline.Name = "tlc_timeline";
            this.tlc_timeline.Range = new System.Drawing.Point(0, 10);
            this.tlc_timeline.ScrollScaleWidth = 1D;
            this.tlc_timeline.ScrollX = 0D;
            this.tlc_timeline.Size = new System.Drawing.Size(197, 38);
            this.tlc_timeline.TabIndex = 16;
            this.tlc_timeline.Text = "timelineControl1";
<<<<<<< HEAD
            this.tlc_timeline.FrameChanged += new Pixelaria.Views.Controls.TimelineScrubControl.FrameChangedEventHandler(this.tlc_timeline_FrameChanged);
=======
            this.tlc_timeline.FrameChanged += new PixelariaLib.Views.Controls.TimelineControl.FrameChangedEventHandler(this.tlc_timeline_FrameChanged);
>>>>>>> 3d17b19f
            // 
            // pnl_preview
            // 
            this.pnl_preview.BackColor = System.Drawing.Color.White;
            this.pnl_preview.BackgroundImage = ((System.Drawing.Image)(resources.GetObject("pnl_preview.BackgroundImage")));
            this.pnl_preview.ImageInterpolationMode = System.Drawing.Drawing2D.InterpolationMode.Default;
            this.pnl_preview.ImageLayout = System.Windows.Forms.ImageLayout.Stretch;
            this.pnl_preview.Location = new System.Drawing.Point(6, 106);
            this.pnl_preview.Name = "pnl_preview";
            this.pnl_preview.Size = new System.Drawing.Size(197, 162);
            this.pnl_preview.TabIndex = 6;
            this.pnl_preview.TabStop = false;
            this.pnl_preview.DoubleClick += new System.EventHandler(this.pnl_preview_DoubleClick);
            // 
            // AnimationPreviewPanel
            // 
            this.AutoScaleDimensions = new System.Drawing.SizeF(6F, 13F);
            this.AutoScaleMode = System.Windows.Forms.AutoScaleMode.Font;
            this.Controls.Add(this.tlc_timeline);
            this.Controls.Add(this.lbl_frameCount);
            this.Controls.Add(this.label3);
            this.Controls.Add(this.lbl_currentFrame);
            this.Controls.Add(this.label1);
            this.Controls.Add(this.tb_zoomTrack);
            this.Controls.Add(this.cb_playPreview);
            this.Controls.Add(this.nud_previewZoom);
            this.Controls.Add(this.label2);
            this.Controls.Add(this.pnl_preview);
            this.Name = "AnimationPreviewPanel";
            this.Size = new System.Drawing.Size(203, 584);
            ((System.ComponentModel.ISupportInitialize)(this.nud_previewZoom)).EndInit();
            ((System.ComponentModel.ISupportInitialize)(this.tb_zoomTrack)).EndInit();
            ((System.ComponentModel.ISupportInitialize)(this.pnl_preview)).EndInit();
            this.ResumeLayout(false);
            this.PerformLayout();

        }

        #endregion

        private System.Windows.Forms.CheckBox cb_playPreview;
        private System.Windows.Forms.NumericUpDown nud_previewZoom;
        private System.Windows.Forms.Label label2;
        private PixelariaLib.Views.Controls.CPictureBox pnl_preview;
        private System.Windows.Forms.TrackBar tb_zoomTrack;
        private System.Windows.Forms.Label label1;
        private System.Windows.Forms.Label lbl_currentFrame;
        private System.Windows.Forms.Label label3;
        private System.Windows.Forms.Label lbl_frameCount;
<<<<<<< HEAD
        private Controls.TimelineScrubControl tlc_timeline;
=======
        private PixelariaLib.Views.Controls.TimelineControl tlc_timeline;
>>>>>>> 3d17b19f
    }
}<|MERGE_RESOLUTION|>--- conflicted
+++ resolved
@@ -59,11 +59,7 @@
             this.lbl_currentFrame = new System.Windows.Forms.Label();
             this.label3 = new System.Windows.Forms.Label();
             this.lbl_frameCount = new System.Windows.Forms.Label();
-<<<<<<< HEAD
-            this.tlc_timeline = new Pixelaria.Views.Controls.TimelineScrubControl();
-=======
-            this.tlc_timeline = new PixelariaLib.Views.Controls.TimelineControl();
->>>>>>> 3d17b19f
+            this.tlc_timeline = new PixelariaLib.Views.Controls.TimelineScrubControl();
             this.pnl_preview = new PixelariaLib.Views.Controls.CPictureBox();
             ((System.ComponentModel.ISupportInitialize)(this.nud_previewZoom)).BeginInit();
             ((System.ComponentModel.ISupportInitialize)(this.tb_zoomTrack)).BeginInit();
@@ -181,11 +177,7 @@
             this.tlc_timeline.Size = new System.Drawing.Size(197, 38);
             this.tlc_timeline.TabIndex = 16;
             this.tlc_timeline.Text = "timelineControl1";
-<<<<<<< HEAD
-            this.tlc_timeline.FrameChanged += new Pixelaria.Views.Controls.TimelineScrubControl.FrameChangedEventHandler(this.tlc_timeline_FrameChanged);
-=======
-            this.tlc_timeline.FrameChanged += new PixelariaLib.Views.Controls.TimelineControl.FrameChangedEventHandler(this.tlc_timeline_FrameChanged);
->>>>>>> 3d17b19f
+            this.tlc_timeline.FrameChanged += new PixelariaLib.Views.Controls.TimelineScrubControl.FrameChangedEventHandler(this.tlc_timeline_FrameChanged);
             // 
             // pnl_preview
             // 
@@ -235,10 +227,6 @@
         private System.Windows.Forms.Label lbl_currentFrame;
         private System.Windows.Forms.Label label3;
         private System.Windows.Forms.Label lbl_frameCount;
-<<<<<<< HEAD
-        private Controls.TimelineScrubControl tlc_timeline;
-=======
-        private PixelariaLib.Views.Controls.TimelineControl tlc_timeline;
->>>>>>> 3d17b19f
+        private PixelariaLib.Views.Controls.TimelineScrubControl tlc_timeline;
     }
 }