﻿/*
    Pixelaria
    Copyright (C) 2013 Luiz Fernando Silva

    This program is free software; you can redistribute it and/or modify
    it under the terms of the GNU General Public License as published by
    the Free Software Foundation; either version 2 of the License, or
    (at your option) any later version.

    This program is distributed in the hope that it will be useful,
    but WITHOUT ANY WARRANTY; without even the implied warranty of
    MERCHANTABILITY or FITNESS FOR A PARTICULAR PURPOSE.  See the
    GNU General Public License for more details.

    You should have received a copy of the GNU General Public License along
    with this program; if not, write to the Free Software Foundation, Inc.,
    51 Franklin Street, Fifth Floor, Boston, MA 02110-1301 USA.

    The full license may be found on the License.txt file attached to the
    base directory of this project.
*/

using PixelariaLib.Views.Controls.ColorControls;
using Pixelaria.Views.Controls.LayerControls;

namespace Pixelaria.Views.ModelViews
{
    partial class FrameView
    {
        /// <summary>
        /// Required designer variable.
        /// </summary>
        private System.ComponentModel.IContainer components = null;

        #region Windows Form Designer generated code

        /// <summary>
        /// Required method for Designer support - do not modify
        /// the contents of this method with the code editor.
        /// </summary>
        private void InitializeComponent()
        {
            this.components = new System.ComponentModel.Container();
            System.ComponentModel.ComponentResourceManager resources = new System.ComponentModel.ComponentResourceManager(typeof(FrameView));
            Pixelaria.Data.Undo.UndoSystem undoSystem2 = new Pixelaria.Data.Undo.UndoSystem();
            this.printDialog1 = new System.Windows.Forms.PrintDialog();
            this.tt_mainTooltip = new System.Windows.Forms.ToolTip(this.components);
            this.rb_pencil = new System.Windows.Forms.RadioButton();
            this.rb_eraser = new System.Windows.Forms.RadioButton();
            this.rb_picker = new System.Windows.Forms.RadioButton();
            this.rb_sprayPaint = new System.Windows.Forms.RadioButton();
            this.rb_line = new System.Windows.Forms.RadioButton();
            this.rb_rectangle = new System.Windows.Forms.RadioButton();
            this.rb_circle = new System.Windows.Forms.RadioButton();
            this.rb_bucket = new System.Windows.Forms.RadioButton();
            this.rb_selection = new System.Windows.Forms.RadioButton();
            this.rb_zoom = new System.Windows.Forms.RadioButton();
            this.pnl_framePreview = new PixelariaLib.Views.Controls.LabeledPanel();
            this.zpb_framePreview = new PixelariaLib.Views.Controls.ZoomablePictureBox();
            this.panel4 = new System.Windows.Forms.Panel();
<<<<<<< HEAD
            this.tc_currentFrame = new Pixelaria.Views.Controls.TimelineScrubControl();
=======
            this.tc_currentFrame = new PixelariaLib.Views.Controls.TimelineControl();
>>>>>>> 3d17b19f
            this.pb_zoomIcon = new System.Windows.Forms.PictureBox();
            this.anud_zoom = new PixelariaLib.Views.Controls.AssistedNumericUpDown();
            this.panel2 = new System.Windows.Forms.Panel();
            this.panel3 = new System.Windows.Forms.Panel();
            this.cs_colorSwatch = new PixelariaLib.Views.Controls.ColorControls.ColorSwatchControl();
            this.splitter1 = new System.Windows.Forms.Splitter();
            this.cp_mainColorPicker = new PixelariaLib.Views.Controls.ColorControls.ColorPicker();
            this.panel1 = new PixelariaLib.Views.Controls.LabeledPanel();
            this.flowLayoutPanel3 = new System.Windows.Forms.FlowLayoutPanel();
            this.groupBox1 = new System.Windows.Forms.GroupBox();
            this.rb_blendingBlend = new System.Windows.Forms.RadioButton();
            this.rb_blendingReplace = new System.Windows.Forms.RadioButton();
            this.gb_sizeGroup = new System.Windows.Forms.GroupBox();
            this.flowLayoutPanel2 = new System.Windows.Forms.FlowLayoutPanel();
            this.btn_brushSize_1 = new System.Windows.Forms.Button();
            this.btn_brushSize_2 = new System.Windows.Forms.Button();
            this.btn_brushSize_3 = new System.Windows.Forms.Button();
            this.btn_brushSize_4 = new System.Windows.Forms.Button();
            this.btn_brushSize_5 = new System.Windows.Forms.Button();
            this.btn_brushSize_6 = new System.Windows.Forms.Button();
            this.anud_brushSize = new PixelariaLib.Views.Controls.AssistedNumericUpDown();
            this.gb_fillMode = new System.Windows.Forms.GroupBox();
            this.rb_fillMode_3 = new System.Windows.Forms.RadioButton();
            this.rb_fillMode_2 = new System.Windows.Forms.RadioButton();
            this.rb_fillMode_1 = new System.Windows.Forms.RadioButton();
            this.gb_otherGroup = new System.Windows.Forms.GroupBox();
            this.cb_airbrushMode = new System.Windows.Forms.CheckBox();
            this.flowLayoutPanel1 = new System.Windows.Forms.FlowLayoutPanel();
            this.toolStrip1 = new System.Windows.Forms.ToolStrip();
            this.tsb_applyChangesAndClose = new System.Windows.Forms.ToolStripButton();
            this.tsb_applyChanges = new System.Windows.Forms.ToolStripButton();
            this.toolStripSeparator1 = new System.Windows.Forms.ToolStripSeparator();
            this.tsb_prevFrame = new System.Windows.Forms.ToolStripButton();
            this.tsb_nextFrame = new System.Windows.Forms.ToolStripButton();
            this.tsb_insertNewframe = new System.Windows.Forms.ToolStripButton();
            this.tsb_addFrameAtEnd = new System.Windows.Forms.ToolStripButton();
            this.toolStripSeparator2 = new System.Windows.Forms.ToolStripSeparator();
            this.tsb_clearFrame = new System.Windows.Forms.ToolStripButton();
            this.tsb_copy = new System.Windows.Forms.ToolStripButton();
            this.tsb_cut = new System.Windows.Forms.ToolStripButton();
            this.tsb_paste = new System.Windows.Forms.ToolStripButton();
            this.toolStripSeparator4 = new System.Windows.Forms.ToolStripSeparator();
            this.tsb_undo = new System.Windows.Forms.ToolStripButton();
            this.tsb_redo = new System.Windows.Forms.ToolStripButton();
            this.toolStripSeparator3 = new System.Windows.Forms.ToolStripSeparator();
            this.tsb_grid = new System.Windows.Forms.ToolStripButton();
            this.tsb_previewFrame = new System.Windows.Forms.ToolStripButton();
            this.tsb_previewAnimation = new System.Windows.Forms.ToolStripButton();
            this.toolStripSeparator5 = new System.Windows.Forms.ToolStripSeparator();
            this.tsb_onionSkin = new System.Windows.Forms.ToolStripButton();
            this.tsb_osPrevFrames = new System.Windows.Forms.ToolStripButton();
            this.tsb_osShowCurrentFrame = new System.Windows.Forms.ToolStripButton();
            this.tsb_osNextFrames = new System.Windows.Forms.ToolStripButton();
            this.tsb_osDisplayOnFront = new System.Windows.Forms.ToolStripButton();
            this.tsl_onionSkinDepth = new System.Windows.Forms.ToolStripLabel();
            this.tscb_osFrameCount = new System.Windows.Forms.ToolStripComboBox();
            this.menuStrip1 = new System.Windows.Forms.MenuStrip();
            this.fileToolStripMenuItem = new System.Windows.Forms.ToolStripMenuItem();
            this.tsm_exportFrame = new System.Windows.Forms.ToolStripMenuItem();
            this.tsm_importFrame = new System.Windows.Forms.ToolStripMenuItem();
            this.editToolStripMenuItem = new System.Windows.Forms.ToolStripMenuItem();
            this.tsm_undo = new System.Windows.Forms.ToolStripMenuItem();
            this.tsm_redo = new System.Windows.Forms.ToolStripMenuItem();
            this.toolStripMenuItem2 = new System.Windows.Forms.ToolStripSeparator();
            this.tsm_copy = new System.Windows.Forms.ToolStripMenuItem();
            this.tsm_cut = new System.Windows.Forms.ToolStripMenuItem();
            this.tsm_paste = new System.Windows.Forms.ToolStripMenuItem();
            this.tsm_selectAll = new System.Windows.Forms.ToolStripMenuItem();
            this.toolStripMenuItem3 = new System.Windows.Forms.ToolStripSeparator();
            this.tsm_prevFrame = new System.Windows.Forms.ToolStripMenuItem();
            this.tsm_nextFrame = new System.Windows.Forms.ToolStripMenuItem();
            this.toolStripMenuItem1 = new System.Windows.Forms.ToolStripSeparator();
            this.tsm_switchBlendingMode = new System.Windows.Forms.ToolStripMenuItem();
            this.layersToolStripMenuItem = new System.Windows.Forms.ToolStripMenuItem();
            this.tsm_toggleVisibleLayers = new System.Windows.Forms.ToolStripMenuItem();
            this.tsm_resetLayerTransparencies = new System.Windows.Forms.ToolStripMenuItem();
            this.controlToolStripMenuItem = new System.Windows.Forms.ToolStripMenuItem();
            this.tsm_expandAllLayers = new System.Windows.Forms.ToolStripMenuItem();
            this.tsm_collapseAllLayers = new System.Windows.Forms.ToolStripMenuItem();
            this.tsm_filters = new System.Windows.Forms.ToolStripMenuItem();
            this.tsm_emptyFilter = new System.Windows.Forms.ToolStripMenuItem();
            this.tsm_filterPresets = new System.Windows.Forms.ToolStripMenuItem();
            this.tsm_lastUsedFilterPresets = new System.Windows.Forms.ToolStripMenuItem();
            this.toolStripMenuItem4 = new System.Windows.Forms.ToolStripSeparator();
            this.statusStrip1 = new System.Windows.Forms.StatusStrip();
            this.tsl_coordinates = new System.Windows.Forms.ToolStripStatusLabel();
            this.tsl_operationLabel = new System.Windows.Forms.ToolStripStatusLabel();
            this.iepb_frame = new Pixelaria.Views.Controls.ImageEditPanel();
            this.lcp_layers = new Pixelaria.Views.Controls.LayerControls.LayerControlPanel();
            this.pnl_framePreview.SuspendLayout();
            ((System.ComponentModel.ISupportInitialize)(this.zpb_framePreview)).BeginInit();
            this.panel4.SuspendLayout();
            ((System.ComponentModel.ISupportInitialize)(this.pb_zoomIcon)).BeginInit();
            this.panel2.SuspendLayout();
            this.panel3.SuspendLayout();
            this.panel1.SuspendLayout();
            this.flowLayoutPanel3.SuspendLayout();
            this.groupBox1.SuspendLayout();
            this.gb_sizeGroup.SuspendLayout();
            this.flowLayoutPanel2.SuspendLayout();
            this.gb_fillMode.SuspendLayout();
            this.gb_otherGroup.SuspendLayout();
            this.flowLayoutPanel1.SuspendLayout();
            this.toolStrip1.SuspendLayout();
            this.menuStrip1.SuspendLayout();
            this.statusStrip1.SuspendLayout();
            this.SuspendLayout();
            // 
            // printDialog1
            // 
            this.printDialog1.UseEXDialog = true;
            // 
            // rb_pencil
            // 
            this.rb_pencil.Appearance = System.Windows.Forms.Appearance.Button;
            this.rb_pencil.AutoSize = true;
            this.rb_pencil.Checked = true;
            this.rb_pencil.Image = global::Pixelaria.Properties.Resources.pencil_icon;
            this.rb_pencil.Location = new System.Drawing.Point(3, 3);
            this.rb_pencil.Name = "rb_pencil";
            this.rb_pencil.Size = new System.Drawing.Size(22, 22);
            this.rb_pencil.TabIndex = 9;
            this.rb_pencil.TabStop = true;
            this.tt_mainTooltip.SetToolTip(this.rb_pencil, "\"Pencil (D)\"");
            this.rb_pencil.UseVisualStyleBackColor = true;
            this.rb_pencil.CheckedChanged += new System.EventHandler(this.rb_pencil_CheckedChanged);
            // 
            // rb_eraser
            // 
            this.rb_eraser.Appearance = System.Windows.Forms.Appearance.Button;
            this.rb_eraser.AutoSize = true;
            this.rb_eraser.Image = global::Pixelaria.Properties.Resources.eraser_icon;
            this.rb_eraser.Location = new System.Drawing.Point(31, 3);
            this.rb_eraser.Name = "rb_eraser";
            this.rb_eraser.Size = new System.Drawing.Size(22, 22);
            this.rb_eraser.TabIndex = 10;
            this.tt_mainTooltip.SetToolTip(this.rb_eraser, "Eraser (E)");
            this.rb_eraser.UseVisualStyleBackColor = true;
            this.rb_eraser.CheckedChanged += new System.EventHandler(this.rb_eraser_CheckedChanged);
            // 
            // rb_picker
            // 
            this.rb_picker.Appearance = System.Windows.Forms.Appearance.Button;
            this.rb_picker.AutoSize = true;
            this.rb_picker.Image = global::Pixelaria.Properties.Resources.picker_icon;
            this.rb_picker.Location = new System.Drawing.Point(59, 3);
            this.rb_picker.Name = "rb_picker";
            this.rb_picker.Size = new System.Drawing.Size(22, 22);
            this.rb_picker.TabIndex = 11;
            this.tt_mainTooltip.SetToolTip(this.rb_picker, "Color Picker (C)");
            this.rb_picker.UseVisualStyleBackColor = true;
            this.rb_picker.CheckedChanged += new System.EventHandler(this.rb_picker_CheckedChanged);
            // 
            // rb_sprayPaint
            // 
            this.rb_sprayPaint.Appearance = System.Windows.Forms.Appearance.Button;
            this.rb_sprayPaint.AutoSize = true;
            this.rb_sprayPaint.Image = global::Pixelaria.Properties.Resources.spray_icon;
            this.rb_sprayPaint.Location = new System.Drawing.Point(3, 31);
            this.rb_sprayPaint.Name = "rb_sprayPaint";
            this.rb_sprayPaint.Size = new System.Drawing.Size(22, 22);
            this.rb_sprayPaint.TabIndex = 18;
            this.tt_mainTooltip.SetToolTip(this.rb_sprayPaint, "Spray Paint (V)");
            this.rb_sprayPaint.UseVisualStyleBackColor = true;
            this.rb_sprayPaint.CheckedChanged += new System.EventHandler(this.rb_sprayPaint_CheckedChanged);
            // 
            // rb_line
            // 
            this.rb_line.Appearance = System.Windows.Forms.Appearance.Button;
            this.rb_line.AutoSize = true;
            this.rb_line.Image = global::Pixelaria.Properties.Resources.line_icon;
            this.rb_line.Location = new System.Drawing.Point(31, 31);
            this.rb_line.Name = "rb_line";
            this.rb_line.Size = new System.Drawing.Size(22, 22);
            this.rb_line.TabIndex = 17;
            this.rb_line.TabStop = true;
            this.tt_mainTooltip.SetToolTip(this.rb_line, "Line (V)");
            this.rb_line.UseVisualStyleBackColor = true;
            this.rb_line.CheckedChanged += new System.EventHandler(this.rb_line_CheckedChanged);
            // 
            // rb_rectangle
            // 
            this.rb_rectangle.Appearance = System.Windows.Forms.Appearance.Button;
            this.rb_rectangle.AutoSize = true;
            this.rb_rectangle.Image = global::Pixelaria.Properties.Resources.rectangle_icon;
            this.rb_rectangle.Location = new System.Drawing.Point(59, 31);
            this.rb_rectangle.Name = "rb_rectangle";
            this.rb_rectangle.Size = new System.Drawing.Size(22, 22);
            this.rb_rectangle.TabIndex = 12;
            this.tt_mainTooltip.SetToolTip(this.rb_rectangle, "Rectangle (R)");
            this.rb_rectangle.UseVisualStyleBackColor = true;
            this.rb_rectangle.CheckedChanged += new System.EventHandler(this.rb_rectangle_CheckedChanged);
            // 
            // rb_circle
            // 
            this.rb_circle.Appearance = System.Windows.Forms.Appearance.Button;
            this.rb_circle.AutoSize = true;
            this.rb_circle.Image = global::Pixelaria.Properties.Resources.circle_icon;
            this.rb_circle.Location = new System.Drawing.Point(3, 59);
            this.rb_circle.Name = "rb_circle";
            this.rb_circle.Size = new System.Drawing.Size(22, 22);
            this.rb_circle.TabIndex = 13;
            this.tt_mainTooltip.SetToolTip(this.rb_circle, "Ellipse (Q)");
            this.rb_circle.UseVisualStyleBackColor = true;
            this.rb_circle.CheckedChanged += new System.EventHandler(this.rb_circle_CheckedChanged);
            // 
            // rb_bucket
            // 
            this.rb_bucket.Appearance = System.Windows.Forms.Appearance.Button;
            this.rb_bucket.AutoSize = true;
            this.rb_bucket.Image = global::Pixelaria.Properties.Resources.bucket_icon;
            this.rb_bucket.Location = new System.Drawing.Point(31, 59);
            this.rb_bucket.Name = "rb_bucket";
            this.rb_bucket.Size = new System.Drawing.Size(22, 22);
            this.rb_bucket.TabIndex = 14;
            this.tt_mainTooltip.SetToolTip(this.rb_bucket, "Flood Fill (F)");
            this.rb_bucket.UseVisualStyleBackColor = true;
            this.rb_bucket.CheckedChanged += new System.EventHandler(this.rb_bucket_CheckedChanged);
            // 
            // rb_selection
            // 
            this.rb_selection.Appearance = System.Windows.Forms.Appearance.Button;
            this.rb_selection.AutoSize = true;
            this.rb_selection.Image = global::Pixelaria.Properties.Resources.selection_icon;
            this.rb_selection.Location = new System.Drawing.Point(59, 59);
            this.rb_selection.Name = "rb_selection";
            this.rb_selection.Size = new System.Drawing.Size(22, 22);
            this.rb_selection.TabIndex = 15;
            this.tt_mainTooltip.SetToolTip(this.rb_selection, "Selection (S)");
            this.rb_selection.UseVisualStyleBackColor = true;
            this.rb_selection.CheckedChanged += new System.EventHandler(this.rb_selection_CheckedChanged);
            // 
            // rb_zoom
            // 
            this.rb_zoom.Appearance = System.Windows.Forms.Appearance.Button;
            this.rb_zoom.AutoSize = true;
            this.rb_zoom.Enabled = false;
            this.rb_zoom.Image = global::Pixelaria.Properties.Resources.zoom_icon;
            this.rb_zoom.Location = new System.Drawing.Point(3, 87);
            this.rb_zoom.Name = "rb_zoom";
            this.rb_zoom.Size = new System.Drawing.Size(22, 22);
            this.rb_zoom.TabIndex = 16;
            this.tt_mainTooltip.SetToolTip(this.rb_zoom, "Zoom (Z)");
            this.rb_zoom.UseVisualStyleBackColor = true;
            this.rb_zoom.Visible = false;
            this.rb_zoom.CheckedChanged += new System.EventHandler(this.rb_zoom_CheckedChanged);
            // 
            // pnl_framePreview
            // 
            this.pnl_framePreview.Anchor = ((System.Windows.Forms.AnchorStyles)((System.Windows.Forms.AnchorStyles.Top | System.Windows.Forms.AnchorStyles.Right)));
            this.pnl_framePreview.BorderStyle = System.Windows.Forms.BorderStyle.Fixed3D;
            this.pnl_framePreview.Controls.Add(this.zpb_framePreview);
            this.pnl_framePreview.Location = new System.Drawing.Point(397, 49);
            this.pnl_framePreview.Name = "pnl_framePreview";
            this.pnl_framePreview.PanelTitle = "Frame Preview";
            this.pnl_framePreview.Size = new System.Drawing.Size(249, 318);
            this.pnl_framePreview.TabIndex = 7;
            // 
            // zpb_framePreview
            // 
            this.zpb_framePreview.AllowScrollbars = false;
            this.zpb_framePreview.Anchor = ((System.Windows.Forms.AnchorStyles)((((System.Windows.Forms.AnchorStyles.Top | System.Windows.Forms.AnchorStyles.Bottom) 
            | System.Windows.Forms.AnchorStyles.Left) 
            | System.Windows.Forms.AnchorStyles.Right)));
            this.zpb_framePreview.BackgroundImage = global::Pixelaria.Properties.Resources.checkers_pattern;
            this.zpb_framePreview.ClipBackgroundToImage = true;
            this.zpb_framePreview.HorizontalScrollValue = 0;
            this.zpb_framePreview.Location = new System.Drawing.Point(0, 18);
            this.zpb_framePreview.MaximumZoom = ((System.Drawing.PointF)(resources.GetObject("zpb_framePreview.MaximumZoom")));
            this.zpb_framePreview.MinimumZoom = ((System.Drawing.PointF)(resources.GetObject("zpb_framePreview.MinimumZoom")));
            this.zpb_framePreview.Name = "zpb_framePreview";
            this.zpb_framePreview.Size = new System.Drawing.Size(245, 296);
            this.zpb_framePreview.TabIndex = 0;
            this.zpb_framePreview.TabStop = false;
            this.zpb_framePreview.VerticalScrollValue = 0;
            this.zpb_framePreview.Zoom = ((System.Drawing.PointF)(resources.GetObject("zpb_framePreview.Zoom")));
            this.zpb_framePreview.ZoomFactor = 1.414214F;
            // 
            // panel4
            // 
            this.panel4.BorderStyle = System.Windows.Forms.BorderStyle.Fixed3D;
            this.panel4.Controls.Add(this.tc_currentFrame);
            this.panel4.Controls.Add(this.pb_zoomIcon);
            this.panel4.Controls.Add(this.anud_zoom);
            this.panel4.Dock = System.Windows.Forms.DockStyle.Bottom;
            this.panel4.Location = new System.Drawing.Point(90, 586);
            this.panel4.Name = "panel4";
            this.panel4.Size = new System.Drawing.Size(556, 92);
            this.panel4.TabIndex = 5;
            // 
            // tc_currentFrame
            // 
            this.tc_currentFrame.Anchor = ((System.Windows.Forms.AnchorStyles)(((System.Windows.Forms.AnchorStyles.Top | System.Windows.Forms.AnchorStyles.Left) 
            | System.Windows.Forms.AnchorStyles.Right)));
            this.tc_currentFrame.BehaviorType = PixelariaLib.Views.Controls.TimelineBehaviorType.Timeline;
            this.tc_currentFrame.CurrentFrame = 2;
            this.tc_currentFrame.FrameDisplayType = PixelariaLib.Views.Controls.TimelineFrameDisplayType.FrameNumber;
            this.tc_currentFrame.Location = new System.Drawing.Point(4, 3);
            this.tc_currentFrame.Maximum = 10;
            this.tc_currentFrame.Minimum = 0;
            this.tc_currentFrame.Name = "tc_currentFrame";
            this.tc_currentFrame.Range = new System.Drawing.Point(0, 10);
            this.tc_currentFrame.ScrollScaleWidth = 1D;
            this.tc_currentFrame.ScrollX = 0D;
            this.tc_currentFrame.Size = new System.Drawing.Size(545, 41);
            this.tc_currentFrame.TabIndex = 2;
<<<<<<< HEAD
            this.tc_currentFrame.FrameChanged += new Pixelaria.Views.Controls.TimelineScrubControl.FrameChangedEventHandler(this.tc_currentFrame_FrameChanged);
=======
            this.tc_currentFrame.FrameChanged += new PixelariaLib.Views.Controls.TimelineControl.FrameChangedEventHandler(this.tc_currentFrame_FrameChanged);
>>>>>>> 3d17b19f
            // 
            // pb_zoomIcon
            // 
            this.pb_zoomIcon.Image = global::Pixelaria.Properties.Resources.zoom_icon;
            this.pb_zoomIcon.Location = new System.Drawing.Point(4, 50);
            this.pb_zoomIcon.Name = "pb_zoomIcon";
            this.pb_zoomIcon.Size = new System.Drawing.Size(16, 16);
            this.pb_zoomIcon.TabIndex = 1;
            this.pb_zoomIcon.TabStop = false;
            // 
            // anud_zoom
            // 
            this.anud_zoom.Anchor = ((System.Windows.Forms.AnchorStyles)((((System.Windows.Forms.AnchorStyles.Top | System.Windows.Forms.AnchorStyles.Bottom) 
            | System.Windows.Forms.AnchorStyles.Left) 
            | System.Windows.Forms.AnchorStyles.Right)));
            this.anud_zoom.AssistBarColor = System.Drawing.Color.CornflowerBlue;
            this.anud_zoom.BorderStyle = System.Windows.Forms.BorderStyle.FixedSingle;
            this.anud_zoom.DecimalPlaces = 2;
            this.anud_zoom.Increment = new decimal(new int[] {
            25,
            0,
            0,
            131072});
            this.anud_zoom.Location = new System.Drawing.Point(26, 50);
            this.anud_zoom.Maximum = new decimal(new int[] {
            160,
            0,
            0,
            0});
            this.anud_zoom.Minimum = new decimal(new int[] {
            25,
            0,
            0,
            131072});
            this.anud_zoom.Name = "anud_zoom";
            this.anud_zoom.Size = new System.Drawing.Size(523, 35);
            this.anud_zoom.TabIndex = 0;
            this.anud_zoom.Value = new decimal(new int[] {
            1,
            0,
            0,
            0});
            this.anud_zoom.ValueChanged += new System.EventHandler(this.anud_zoom_ValueChanged);
            // 
            // panel2
            // 
            this.panel2.Controls.Add(this.panel3);
            this.panel2.Controls.Add(this.splitter1);
            this.panel2.Controls.Add(this.cp_mainColorPicker);
            this.panel2.Dock = System.Windows.Forms.DockStyle.Right;
            this.panel2.Location = new System.Drawing.Point(646, 49);
            this.panel2.Name = "panel2";
            this.panel2.Size = new System.Drawing.Size(172, 629);
            this.panel2.TabIndex = 4;
            // 
            // panel3
            // 
            this.panel3.BorderStyle = System.Windows.Forms.BorderStyle.FixedSingle;
            this.panel3.Controls.Add(this.cs_colorSwatch);
            this.panel3.Dock = System.Windows.Forms.DockStyle.Top;
            this.panel3.Location = new System.Drawing.Point(0, 553);
            this.panel3.Name = "panel3";
            this.panel3.Size = new System.Drawing.Size(172, 284);
            this.panel3.TabIndex = 5;
            // 
            // cs_colorSwatch
            // 
            this.cs_colorSwatch.Anchor = ((System.Windows.Forms.AnchorStyles)((((System.Windows.Forms.AnchorStyles.Top | System.Windows.Forms.AnchorStyles.Bottom) 
            | System.Windows.Forms.AnchorStyles.Left) 
            | System.Windows.Forms.AnchorStyles.Right)));
            this.cs_colorSwatch.Location = new System.Drawing.Point(0, 0);
            this.cs_colorSwatch.Name = "cs_colorSwatch";
            this.cs_colorSwatch.Size = new System.Drawing.Size(171, 283);
            this.cs_colorSwatch.TabIndex = 4;
            this.cs_colorSwatch.ColorSelect += new PixelariaLib.Views.Controls.ColorControls.ColorSwatchControl.ColorSelectEventHandler(this.cs_colorSwatch_ColorSelect);
            // 
            // splitter1
            // 
            this.splitter1.Dock = System.Windows.Forms.DockStyle.Top;
            this.splitter1.Location = new System.Drawing.Point(0, 550);
            this.splitter1.Name = "splitter1";
            this.splitter1.Size = new System.Drawing.Size(172, 3);
            this.splitter1.TabIndex = 6;
            this.splitter1.TabStop = false;
            // 
            // cp_mainColorPicker
            // 
            this.cp_mainColorPicker.BorderStyle = System.Windows.Forms.BorderStyle.Fixed3D;
            this.cp_mainColorPicker.ColorPickerMode = PixelariaLib.Views.Controls.ColorControls.ColorPickerMode.DualColor;
            this.cp_mainColorPicker.Dock = System.Windows.Forms.DockStyle.Top;
            this.cp_mainColorPicker.FirstColor = System.Drawing.Color.FromArgb(((int)(((byte)(0)))), ((int)(((byte)(0)))), ((int)(((byte)(0)))));
            this.cp_mainColorPicker.Location = new System.Drawing.Point(0, 0);
            this.cp_mainColorPicker.Name = "cp_mainColorPicker";
            this.cp_mainColorPicker.SecondColor = System.Drawing.Color.FromArgb(((int)(((byte)(255)))), ((int)(((byte)(255)))), ((int)(((byte)(255)))));
            this.cp_mainColorPicker.SelectedColor = PixelariaLib.Views.Controls.ColorControls.ColorPickerColor.FirstColor;
            this.cp_mainColorPicker.Size = new System.Drawing.Size(172, 550);
            this.cp_mainColorPicker.TabIndex = 3;
            this.cp_mainColorPicker.ColorPick += new PixelariaLib.Views.Controls.ColorControls.ColorPicker.ColorPickEventHandler(this.cp_mainColorPicker_ColorPick);
            // 
            // panel1
            // 
            this.panel1.Controls.Add(this.flowLayoutPanel3);
            this.panel1.Controls.Add(this.flowLayoutPanel1);
            this.panel1.Dock = System.Windows.Forms.DockStyle.Left;
            this.panel1.Location = new System.Drawing.Point(0, 49);
            this.panel1.Name = "panel1";
            this.panel1.PanelTitle = "Toolbox";
            this.panel1.Size = new System.Drawing.Size(90, 629);
            this.panel1.TabIndex = 1;
            // 
            // flowLayoutPanel3
            // 
            this.flowLayoutPanel3.Controls.Add(this.groupBox1);
            this.flowLayoutPanel3.Controls.Add(this.gb_sizeGroup);
            this.flowLayoutPanel3.Controls.Add(this.gb_fillMode);
            this.flowLayoutPanel3.Controls.Add(this.gb_otherGroup);
            this.flowLayoutPanel3.Location = new System.Drawing.Point(0, 190);
            this.flowLayoutPanel3.Name = "flowLayoutPanel3";
            this.flowLayoutPanel3.Size = new System.Drawing.Size(90, 582);
            this.flowLayoutPanel3.TabIndex = 7;
            // 
            // groupBox1
            // 
            this.groupBox1.Controls.Add(this.rb_blendingBlend);
            this.groupBox1.Controls.Add(this.rb_blendingReplace);
            this.groupBox1.Location = new System.Drawing.Point(3, 3);
            this.groupBox1.Name = "groupBox1";
            this.groupBox1.Size = new System.Drawing.Size(84, 73);
            this.groupBox1.TabIndex = 1;
            this.groupBox1.TabStop = false;
            this.groupBox1.Text = "Blending";
            // 
            // rb_blendingBlend
            // 
            this.rb_blendingBlend.AutoSize = true;
            this.rb_blendingBlend.Checked = true;
            this.rb_blendingBlend.Location = new System.Drawing.Point(3, 20);
            this.rb_blendingBlend.Name = "rb_blendingBlend";
            this.rb_blendingBlend.Size = new System.Drawing.Size(52, 17);
            this.rb_blendingBlend.TabIndex = 2;
            this.rb_blendingBlend.TabStop = true;
            this.rb_blendingBlend.Text = "Blend";
            this.rb_blendingBlend.UseVisualStyleBackColor = true;
            this.rb_blendingBlend.CheckedChanged += new System.EventHandler(this.rb_blendingBlend_CheckedChanged);
            // 
            // rb_blendingReplace
            // 
            this.rb_blendingReplace.AutoSize = true;
            this.rb_blendingReplace.Location = new System.Drawing.Point(3, 43);
            this.rb_blendingReplace.Name = "rb_blendingReplace";
            this.rb_blendingReplace.Size = new System.Drawing.Size(65, 17);
            this.rb_blendingReplace.TabIndex = 0;
            this.rb_blendingReplace.Text = "Replace";
            this.rb_blendingReplace.UseVisualStyleBackColor = true;
            this.rb_blendingReplace.CheckedChanged += new System.EventHandler(this.rb_blendingReplace_CheckedChanged);
            // 
            // gb_sizeGroup
            // 
            this.gb_sizeGroup.Controls.Add(this.flowLayoutPanel2);
            this.gb_sizeGroup.Controls.Add(this.anud_brushSize);
            this.gb_sizeGroup.Location = new System.Drawing.Point(3, 82);
            this.gb_sizeGroup.Name = "gb_sizeGroup";
            this.gb_sizeGroup.Size = new System.Drawing.Size(84, 112);
            this.gb_sizeGroup.TabIndex = 3;
            this.gb_sizeGroup.TabStop = false;
            this.gb_sizeGroup.Text = "Size";
            this.gb_sizeGroup.Visible = false;
            // 
            // flowLayoutPanel2
            // 
            this.flowLayoutPanel2.Anchor = ((System.Windows.Forms.AnchorStyles)((((System.Windows.Forms.AnchorStyles.Top | System.Windows.Forms.AnchorStyles.Bottom) 
            | System.Windows.Forms.AnchorStyles.Left) 
            | System.Windows.Forms.AnchorStyles.Right)));
            this.flowLayoutPanel2.Controls.Add(this.btn_brushSize_1);
            this.flowLayoutPanel2.Controls.Add(this.btn_brushSize_2);
            this.flowLayoutPanel2.Controls.Add(this.btn_brushSize_3);
            this.flowLayoutPanel2.Controls.Add(this.btn_brushSize_4);
            this.flowLayoutPanel2.Controls.Add(this.btn_brushSize_5);
            this.flowLayoutPanel2.Controls.Add(this.btn_brushSize_6);
            this.flowLayoutPanel2.Location = new System.Drawing.Point(2, 57);
            this.flowLayoutPanel2.Name = "flowLayoutPanel2";
            this.flowLayoutPanel2.Size = new System.Drawing.Size(80, 52);
            this.flowLayoutPanel2.TabIndex = 7;
            // 
            // btn_brushSize_1
            // 
            this.btn_brushSize_1.Image = global::Pixelaria.Properties.Resources.brush_size_1;
            this.btn_brushSize_1.Location = new System.Drawing.Point(2, 2);
            this.btn_brushSize_1.Margin = new System.Windows.Forms.Padding(2);
            this.btn_brushSize_1.Name = "btn_brushSize_1";
            this.btn_brushSize_1.Size = new System.Drawing.Size(22, 22);
            this.btn_brushSize_1.TabIndex = 0;
            this.btn_brushSize_1.UseVisualStyleBackColor = true;
            this.btn_brushSize_1.Click += new System.EventHandler(this.btn_brushSize_1_Click);
            // 
            // btn_brushSize_2
            // 
            this.btn_brushSize_2.Image = global::Pixelaria.Properties.Resources.brush_size_2;
            this.btn_brushSize_2.Location = new System.Drawing.Point(28, 2);
            this.btn_brushSize_2.Margin = new System.Windows.Forms.Padding(2);
            this.btn_brushSize_2.Name = "btn_brushSize_2";
            this.btn_brushSize_2.Size = new System.Drawing.Size(22, 22);
            this.btn_brushSize_2.TabIndex = 1;
            this.btn_brushSize_2.UseVisualStyleBackColor = true;
            this.btn_brushSize_2.Click += new System.EventHandler(this.btn_brushSize_2_Click);
            // 
            // btn_brushSize_3
            // 
            this.btn_brushSize_3.Image = global::Pixelaria.Properties.Resources.brush_size_3;
            this.btn_brushSize_3.Location = new System.Drawing.Point(54, 2);
            this.btn_brushSize_3.Margin = new System.Windows.Forms.Padding(2);
            this.btn_brushSize_3.Name = "btn_brushSize_3";
            this.btn_brushSize_3.Size = new System.Drawing.Size(22, 22);
            this.btn_brushSize_3.TabIndex = 2;
            this.btn_brushSize_3.UseVisualStyleBackColor = true;
            this.btn_brushSize_3.Click += new System.EventHandler(this.btn_brushSize_3_Click);
            // 
            // btn_brushSize_4
            // 
            this.btn_brushSize_4.Image = global::Pixelaria.Properties.Resources.brush_size_4;
            this.btn_brushSize_4.Location = new System.Drawing.Point(2, 28);
            this.btn_brushSize_4.Margin = new System.Windows.Forms.Padding(2);
            this.btn_brushSize_4.Name = "btn_brushSize_4";
            this.btn_brushSize_4.Size = new System.Drawing.Size(22, 22);
            this.btn_brushSize_4.TabIndex = 3;
            this.btn_brushSize_4.UseVisualStyleBackColor = true;
            this.btn_brushSize_4.Click += new System.EventHandler(this.btn_brushSize_4_Click);
            // 
            // btn_brushSize_5
            // 
            this.btn_brushSize_5.Image = global::Pixelaria.Properties.Resources.brush_size_5;
            this.btn_brushSize_5.Location = new System.Drawing.Point(28, 28);
            this.btn_brushSize_5.Margin = new System.Windows.Forms.Padding(2);
            this.btn_brushSize_5.Name = "btn_brushSize_5";
            this.btn_brushSize_5.Size = new System.Drawing.Size(22, 22);
            this.btn_brushSize_5.TabIndex = 4;
            this.btn_brushSize_5.UseVisualStyleBackColor = true;
            this.btn_brushSize_5.Click += new System.EventHandler(this.btn_brushSize_5_Click);
            // 
            // btn_brushSize_6
            // 
            this.btn_brushSize_6.Image = global::Pixelaria.Properties.Resources.brush_size_6;
            this.btn_brushSize_6.Location = new System.Drawing.Point(54, 28);
            this.btn_brushSize_6.Margin = new System.Windows.Forms.Padding(2);
            this.btn_brushSize_6.Name = "btn_brushSize_6";
            this.btn_brushSize_6.Size = new System.Drawing.Size(22, 22);
            this.btn_brushSize_6.TabIndex = 5;
            this.btn_brushSize_6.UseVisualStyleBackColor = true;
            this.btn_brushSize_6.Click += new System.EventHandler(this.btn_brushSize_6_Click);
            // 
            // anud_brushSize
            // 
            this.anud_brushSize.AssistBarColor = System.Drawing.Color.CornflowerBlue;
            this.anud_brushSize.BorderStyle = System.Windows.Forms.BorderStyle.FixedSingle;
            this.anud_brushSize.Increment = new decimal(new int[] {
            1,
            0,
            0,
            0});
            this.anud_brushSize.Location = new System.Drawing.Point(6, 19);
            this.anud_brushSize.Maximum = new decimal(new int[] {
            50,
            0,
            0,
            0});
            this.anud_brushSize.Minimum = new decimal(new int[] {
            1,
            0,
            0,
            0});
            this.anud_brushSize.Name = "anud_brushSize";
            this.anud_brushSize.Size = new System.Drawing.Size(72, 32);
            this.anud_brushSize.TabIndex = 0;
            this.anud_brushSize.Value = new decimal(new int[] {
            1,
            0,
            0,
            0});
            this.anud_brushSize.ValueChanged += new System.EventHandler(this.anud_brushSize_ValueChanged);
            // 
            // gb_fillMode
            // 
            this.gb_fillMode.Controls.Add(this.rb_fillMode_3);
            this.gb_fillMode.Controls.Add(this.rb_fillMode_2);
            this.gb_fillMode.Controls.Add(this.rb_fillMode_1);
            this.gb_fillMode.Location = new System.Drawing.Point(3, 200);
            this.gb_fillMode.Name = "gb_fillMode";
            this.gb_fillMode.Size = new System.Drawing.Size(84, 107);
            this.gb_fillMode.TabIndex = 8;
            this.gb_fillMode.TabStop = false;
            this.gb_fillMode.Text = "Fill Mode";
            this.gb_fillMode.Visible = false;
            // 
            // rb_fillMode_3
            // 
            this.rb_fillMode_3.Appearance = System.Windows.Forms.Appearance.Button;
            this.rb_fillMode_3.Image = global::Pixelaria.Properties.Resources.fill_mode_3;
            this.rb_fillMode_3.Location = new System.Drawing.Point(4, 77);
            this.rb_fillMode_3.Name = "rb_fillMode_3";
            this.rb_fillMode_3.Size = new System.Drawing.Size(76, 23);
            this.rb_fillMode_3.TabIndex = 2;
            this.rb_fillMode_3.TabStop = true;
            this.rb_fillMode_3.UseVisualStyleBackColor = true;
            this.rb_fillMode_3.CheckedChanged += new System.EventHandler(this.rb_fillMode_3_CheckedChanged);
            // 
            // rb_fillMode_2
            // 
            this.rb_fillMode_2.Appearance = System.Windows.Forms.Appearance.Button;
            this.rb_fillMode_2.Image = global::Pixelaria.Properties.Resources.fill_mode_2;
            this.rb_fillMode_2.Location = new System.Drawing.Point(4, 48);
            this.rb_fillMode_2.Name = "rb_fillMode_2";
            this.rb_fillMode_2.Size = new System.Drawing.Size(76, 23);
            this.rb_fillMode_2.TabIndex = 1;
            this.rb_fillMode_2.TabStop = true;
            this.rb_fillMode_2.UseVisualStyleBackColor = true;
            this.rb_fillMode_2.CheckedChanged += new System.EventHandler(this.rb_fillMode_2_CheckedChanged);
            // 
            // rb_fillMode_1
            // 
            this.rb_fillMode_1.Appearance = System.Windows.Forms.Appearance.Button;
            this.rb_fillMode_1.Image = global::Pixelaria.Properties.Resources.fill_mode_1;
            this.rb_fillMode_1.Location = new System.Drawing.Point(4, 19);
            this.rb_fillMode_1.Name = "rb_fillMode_1";
            this.rb_fillMode_1.Size = new System.Drawing.Size(76, 23);
            this.rb_fillMode_1.TabIndex = 0;
            this.rb_fillMode_1.TabStop = true;
            this.rb_fillMode_1.UseVisualStyleBackColor = true;
            this.rb_fillMode_1.CheckedChanged += new System.EventHandler(this.rb_fillMode_1_CheckedChanged);
            // 
            // gb_otherGroup
            // 
            this.gb_otherGroup.Controls.Add(this.cb_airbrushMode);
            this.gb_otherGroup.Location = new System.Drawing.Point(3, 313);
            this.gb_otherGroup.Name = "gb_otherGroup";
            this.gb_otherGroup.Size = new System.Drawing.Size(84, 73);
            this.gb_otherGroup.TabIndex = 9;
            this.gb_otherGroup.TabStop = false;
            this.gb_otherGroup.Text = "Other";
            this.gb_otherGroup.Visible = false;
            // 
            // cb_airbrushMode
            // 
            this.cb_airbrushMode.AutoSize = true;
            this.cb_airbrushMode.Location = new System.Drawing.Point(6, 19);
            this.cb_airbrushMode.Name = "cb_airbrushMode";
            this.cb_airbrushMode.Size = new System.Drawing.Size(64, 17);
            this.cb_airbrushMode.TabIndex = 0;
            this.cb_airbrushMode.Text = "Airbrush";
            this.cb_airbrushMode.UseVisualStyleBackColor = true;
            this.cb_airbrushMode.CheckedChanged += new System.EventHandler(this.cb_enablePencilFlow_CheckedChanged);
            // 
            // flowLayoutPanel1
            // 
            this.flowLayoutPanel1.BorderStyle = System.Windows.Forms.BorderStyle.Fixed3D;
            this.flowLayoutPanel1.Controls.Add(this.rb_pencil);
            this.flowLayoutPanel1.Controls.Add(this.rb_eraser);
            this.flowLayoutPanel1.Controls.Add(this.rb_picker);
            this.flowLayoutPanel1.Controls.Add(this.rb_sprayPaint);
            this.flowLayoutPanel1.Controls.Add(this.rb_line);
            this.flowLayoutPanel1.Controls.Add(this.rb_rectangle);
            this.flowLayoutPanel1.Controls.Add(this.rb_circle);
            this.flowLayoutPanel1.Controls.Add(this.rb_bucket);
            this.flowLayoutPanel1.Controls.Add(this.rb_selection);
            this.flowLayoutPanel1.Controls.Add(this.rb_zoom);
            this.flowLayoutPanel1.Location = new System.Drawing.Point(0, 18);
            this.flowLayoutPanel1.Name = "flowLayoutPanel1";
            this.flowLayoutPanel1.Size = new System.Drawing.Size(90, 166);
            this.flowLayoutPanel1.TabIndex = 0;
            // 
            // toolStrip1
            // 
            this.toolStrip1.GripStyle = System.Windows.Forms.ToolStripGripStyle.Hidden;
            this.toolStrip1.Items.AddRange(new System.Windows.Forms.ToolStripItem[] {
            this.tsb_applyChangesAndClose,
            this.tsb_applyChanges,
            this.toolStripSeparator1,
            this.tsb_prevFrame,
            this.tsb_nextFrame,
            this.tsb_insertNewframe,
            this.tsb_addFrameAtEnd,
            this.toolStripSeparator2,
            this.tsb_clearFrame,
            this.tsb_copy,
            this.tsb_cut,
            this.tsb_paste,
            this.toolStripSeparator4,
            this.tsb_undo,
            this.tsb_redo,
            this.toolStripSeparator3,
            this.tsb_grid,
            this.tsb_previewFrame,
            this.tsb_previewAnimation,
            this.toolStripSeparator5,
            this.tsb_onionSkin,
            this.tsb_osPrevFrames,
            this.tsb_osShowCurrentFrame,
            this.tsb_osNextFrames,
            this.tsb_osDisplayOnFront,
            this.tsl_onionSkinDepth,
            this.tscb_osFrameCount});
            this.toolStrip1.Location = new System.Drawing.Point(0, 24);
            this.toolStrip1.Name = "toolStrip1";
            this.toolStrip1.Size = new System.Drawing.Size(818, 25);
            this.toolStrip1.TabIndex = 2;
            this.toolStrip1.Text = "toolStrip1";
            // 
            // tsb_applyChangesAndClose
            // 
            this.tsb_applyChangesAndClose.DisplayStyle = System.Windows.Forms.ToolStripItemDisplayStyle.Image;
            this.tsb_applyChangesAndClose.Image = global::Pixelaria.Properties.Resources.action_check;
            this.tsb_applyChangesAndClose.ImageTransparentColor = System.Drawing.Color.Magenta;
            this.tsb_applyChangesAndClose.Name = "tsb_applyChangesAndClose";
            this.tsb_applyChangesAndClose.Size = new System.Drawing.Size(23, 22);
            this.tsb_applyChangesAndClose.Text = "Apply changes and close";
            this.tsb_applyChangesAndClose.Click += new System.EventHandler(this.tsb_applyChangesAndClose_Click);
            // 
            // tsb_applyChanges
            // 
            this.tsb_applyChanges.DisplayStyle = System.Windows.Forms.ToolStripItemDisplayStyle.Image;
            this.tsb_applyChanges.Image = global::Pixelaria.Properties.Resources.download;
            this.tsb_applyChanges.ImageTransparentColor = System.Drawing.Color.Magenta;
            this.tsb_applyChanges.Name = "tsb_applyChanges";
            this.tsb_applyChanges.Size = new System.Drawing.Size(23, 22);
            this.tsb_applyChanges.Text = "Apply Changes";
            this.tsb_applyChanges.Click += new System.EventHandler(this.tsb_applyChanges_Click);
            // 
            // toolStripSeparator1
            // 
            this.toolStripSeparator1.Name = "toolStripSeparator1";
            this.toolStripSeparator1.Size = new System.Drawing.Size(6, 25);
            // 
            // tsb_prevFrame
            // 
            this.tsb_prevFrame.DisplayStyle = System.Windows.Forms.ToolStripItemDisplayStyle.Image;
            this.tsb_prevFrame.Image = global::Pixelaria.Properties.Resources.frame_previous;
            this.tsb_prevFrame.ImageTransparentColor = System.Drawing.Color.Magenta;
            this.tsb_prevFrame.Name = "tsb_prevFrame";
            this.tsb_prevFrame.Size = new System.Drawing.Size(23, 22);
            this.tsb_prevFrame.Text = "Switch to previous frame";
            this.tsb_prevFrame.Click += new System.EventHandler(this.tsb_prevFrame_Click);
            // 
            // tsb_nextFrame
            // 
            this.tsb_nextFrame.DisplayStyle = System.Windows.Forms.ToolStripItemDisplayStyle.Image;
            this.tsb_nextFrame.Image = global::Pixelaria.Properties.Resources.frame_next;
            this.tsb_nextFrame.ImageTransparentColor = System.Drawing.Color.Magenta;
            this.tsb_nextFrame.Name = "tsb_nextFrame";
            this.tsb_nextFrame.Size = new System.Drawing.Size(23, 22);
            this.tsb_nextFrame.Text = "Switch to next frame";
            this.tsb_nextFrame.Click += new System.EventHandler(this.tsb_nextFrame_Click);
            // 
            // tsb_insertNewframe
            // 
            this.tsb_insertNewframe.DisplayStyle = System.Windows.Forms.ToolStripItemDisplayStyle.Image;
            this.tsb_insertNewframe.Image = global::Pixelaria.Properties.Resources.frame_insert_new_icon;
            this.tsb_insertNewframe.ImageTransparentColor = System.Drawing.Color.Magenta;
            this.tsb_insertNewframe.Name = "tsb_insertNewframe";
            this.tsb_insertNewframe.Size = new System.Drawing.Size(23, 22);
            this.tsb_insertNewframe.Text = "Insert new frame after this one";
            this.tsb_insertNewframe.Click += new System.EventHandler(this.tsb_insertNewframe_Click);
            // 
            // tsb_addFrameAtEnd
            // 
            this.tsb_addFrameAtEnd.DisplayStyle = System.Windows.Forms.ToolStripItemDisplayStyle.Image;
            this.tsb_addFrameAtEnd.Image = global::Pixelaria.Properties.Resources.frame_add_new_icon;
            this.tsb_addFrameAtEnd.ImageTransparentColor = System.Drawing.Color.Magenta;
            this.tsb_addFrameAtEnd.Name = "tsb_addFrameAtEnd";
            this.tsb_addFrameAtEnd.Size = new System.Drawing.Size(23, 22);
            this.tsb_addFrameAtEnd.Text = "Add new frame at the end of the animation and open for edit";
            this.tsb_addFrameAtEnd.Click += new System.EventHandler(this.tsb_addFrameAtEnd_Click);
            // 
            // toolStripSeparator2
            // 
            this.toolStripSeparator2.Name = "toolStripSeparator2";
            this.toolStripSeparator2.Size = new System.Drawing.Size(6, 25);
            // 
            // tsb_clearFrame
            // 
            this.tsb_clearFrame.DisplayStyle = System.Windows.Forms.ToolStripItemDisplayStyle.Image;
            this.tsb_clearFrame.Image = global::Pixelaria.Properties.Resources.document_new;
            this.tsb_clearFrame.ImageTransparentColor = System.Drawing.Color.Magenta;
            this.tsb_clearFrame.Name = "tsb_clearFrame";
            this.tsb_clearFrame.Size = new System.Drawing.Size(23, 22);
            this.tsb_clearFrame.Text = "Clear Frame";
            this.tsb_clearFrame.Click += new System.EventHandler(this.tsb_clearFrame_Click);
            // 
            // tsb_copy
            // 
            this.tsb_copy.DisplayStyle = System.Windows.Forms.ToolStripItemDisplayStyle.Image;
            this.tsb_copy.Image = global::Pixelaria.Properties.Resources.edit_copy;
            this.tsb_copy.ImageTransparentColor = System.Drawing.Color.Magenta;
            this.tsb_copy.Name = "tsb_copy";
            this.tsb_copy.Size = new System.Drawing.Size(23, 22);
            this.tsb_copy.Text = "Copy";
            this.tsb_copy.Click += new System.EventHandler(this.tsb_copy_Click);
            // 
            // tsb_cut
            // 
            this.tsb_cut.DisplayStyle = System.Windows.Forms.ToolStripItemDisplayStyle.Image;
            this.tsb_cut.Image = global::Pixelaria.Properties.Resources.edit_cut;
            this.tsb_cut.ImageTransparentColor = System.Drawing.Color.Magenta;
            this.tsb_cut.Name = "tsb_cut";
            this.tsb_cut.Size = new System.Drawing.Size(23, 22);
            this.tsb_cut.Text = "Cut";
            this.tsb_cut.Click += new System.EventHandler(this.tsb_cut_Click);
            // 
            // tsb_paste
            // 
            this.tsb_paste.DisplayStyle = System.Windows.Forms.ToolStripItemDisplayStyle.Image;
            this.tsb_paste.Image = global::Pixelaria.Properties.Resources.edit_paste;
            this.tsb_paste.ImageTransparentColor = System.Drawing.Color.Magenta;
            this.tsb_paste.Name = "tsb_paste";
            this.tsb_paste.Size = new System.Drawing.Size(23, 22);
            this.tsb_paste.Text = "Paste";
            this.tsb_paste.Click += new System.EventHandler(this.tsb_paste_Click);
            // 
            // toolStripSeparator4
            // 
            this.toolStripSeparator4.Name = "toolStripSeparator4";
            this.toolStripSeparator4.Size = new System.Drawing.Size(6, 25);
            // 
            // tsb_undo
            // 
            this.tsb_undo.DisplayStyle = System.Windows.Forms.ToolStripItemDisplayStyle.Image;
            this.tsb_undo.Image = global::Pixelaria.Properties.Resources.edit_undo;
            this.tsb_undo.ImageTransparentColor = System.Drawing.Color.Magenta;
            this.tsb_undo.Name = "tsb_undo";
            this.tsb_undo.Size = new System.Drawing.Size(23, 22);
            this.tsb_undo.Text = "Undo";
            this.tsb_undo.Click += new System.EventHandler(this.tsb_undo_Click);
            // 
            // tsb_redo
            // 
            this.tsb_redo.DisplayStyle = System.Windows.Forms.ToolStripItemDisplayStyle.Image;
            this.tsb_redo.Image = global::Pixelaria.Properties.Resources.edit_redo;
            this.tsb_redo.ImageTransparentColor = System.Drawing.Color.Magenta;
            this.tsb_redo.Name = "tsb_redo";
            this.tsb_redo.Size = new System.Drawing.Size(23, 22);
            this.tsb_redo.Text = "Redo";
            this.tsb_redo.Click += new System.EventHandler(this.tsb_redo_Click);
            // 
            // toolStripSeparator3
            // 
            this.toolStripSeparator3.Name = "toolStripSeparator3";
            this.toolStripSeparator3.Size = new System.Drawing.Size(6, 25);
            // 
            // tsb_grid
            // 
            this.tsb_grid.CheckOnClick = true;
            this.tsb_grid.DisplayStyle = System.Windows.Forms.ToolStripItemDisplayStyle.Image;
            this.tsb_grid.Image = global::Pixelaria.Properties.Resources.grid_icon;
            this.tsb_grid.ImageTransparentColor = System.Drawing.Color.Magenta;
            this.tsb_grid.Name = "tsb_grid";
            this.tsb_grid.Size = new System.Drawing.Size(23, 22);
            this.tsb_grid.Text = "Enable/disable grid";
            this.tsb_grid.Click += new System.EventHandler(this.tsb_grid_Click);
            // 
            // tsb_previewFrame
            // 
            this.tsb_previewFrame.DisplayStyle = System.Windows.Forms.ToolStripItemDisplayStyle.Image;
            this.tsb_previewFrame.Image = global::Pixelaria.Properties.Resources.frame_preview_icon;
            this.tsb_previewFrame.ImageTransparentColor = System.Drawing.Color.Magenta;
            this.tsb_previewFrame.Name = "tsb_previewFrame";
            this.tsb_previewFrame.Size = new System.Drawing.Size(23, 22);
            this.tsb_previewFrame.Text = "Preview Frame";
            this.tsb_previewFrame.Click += new System.EventHandler(this.tsb_previewFrame_Click);
            // 
            // tsb_previewAnimation
            // 
            this.tsb_previewAnimation.DisplayStyle = System.Windows.Forms.ToolStripItemDisplayStyle.Image;
            this.tsb_previewAnimation.Image = global::Pixelaria.Properties.Resources.anim_preview_icon;
            this.tsb_previewAnimation.ImageTransparentColor = System.Drawing.Color.Magenta;
            this.tsb_previewAnimation.Name = "tsb_previewAnimation";
            this.tsb_previewAnimation.Size = new System.Drawing.Size(23, 22);
            this.tsb_previewAnimation.Text = "Preview Animation";
            this.tsb_previewAnimation.Visible = false;
            this.tsb_previewAnimation.Click += new System.EventHandler(this.tsb_previewAnimation_Click);
            // 
            // toolStripSeparator5
            // 
            this.toolStripSeparator5.Name = "toolStripSeparator5";
            this.toolStripSeparator5.Size = new System.Drawing.Size(6, 25);
            // 
            // tsb_onionSkin
            // 
            this.tsb_onionSkin.CheckOnClick = true;
            this.tsb_onionSkin.DisplayStyle = System.Windows.Forms.ToolStripItemDisplayStyle.Image;
            this.tsb_onionSkin.Image = global::Pixelaria.Properties.Resources.frame_onionskin_icon;
            this.tsb_onionSkin.ImageTransparentColor = System.Drawing.Color.Magenta;
            this.tsb_onionSkin.Name = "tsb_onionSkin";
            this.tsb_onionSkin.Size = new System.Drawing.Size(23, 22);
            this.tsb_onionSkin.Text = "Enable/disable onion skin";
            this.tsb_onionSkin.Click += new System.EventHandler(this.tsb_onionSkin_Click);
            // 
            // tsb_osPrevFrames
            // 
            this.tsb_osPrevFrames.Checked = true;
            this.tsb_osPrevFrames.CheckOnClick = true;
            this.tsb_osPrevFrames.CheckState = System.Windows.Forms.CheckState.Checked;
            this.tsb_osPrevFrames.DisplayStyle = System.Windows.Forms.ToolStripItemDisplayStyle.Image;
            this.tsb_osPrevFrames.Image = global::Pixelaria.Properties.Resources.frame_os_prev;
            this.tsb_osPrevFrames.ImageTransparentColor = System.Drawing.Color.Magenta;
            this.tsb_osPrevFrames.Name = "tsb_osPrevFrames";
            this.tsb_osPrevFrames.Size = new System.Drawing.Size(23, 22);
            this.tsb_osPrevFrames.Text = "Show previous frames on onion skin";
            this.tsb_osPrevFrames.Visible = false;
            this.tsb_osPrevFrames.Click += new System.EventHandler(this.tsb_osPrevFrames_Click);
            // 
            // tsb_osShowCurrentFrame
            // 
            this.tsb_osShowCurrentFrame.Checked = true;
            this.tsb_osShowCurrentFrame.CheckOnClick = true;
            this.tsb_osShowCurrentFrame.CheckState = System.Windows.Forms.CheckState.Checked;
            this.tsb_osShowCurrentFrame.DisplayStyle = System.Windows.Forms.ToolStripItemDisplayStyle.Image;
            this.tsb_osShowCurrentFrame.Image = global::Pixelaria.Properties.Resources.frame_os_current;
            this.tsb_osShowCurrentFrame.ImageTransparentColor = System.Drawing.Color.Magenta;
            this.tsb_osShowCurrentFrame.Name = "tsb_osShowCurrentFrame";
            this.tsb_osShowCurrentFrame.Size = new System.Drawing.Size(23, 22);
            this.tsb_osShowCurrentFrame.Text = "Show current frame";
            this.tsb_osShowCurrentFrame.Visible = false;
            this.tsb_osShowCurrentFrame.Click += new System.EventHandler(this.tsb_hideCurrentFrame_Click);
            // 
            // tsb_osNextFrames
            // 
            this.tsb_osNextFrames.Checked = true;
            this.tsb_osNextFrames.CheckOnClick = true;
            this.tsb_osNextFrames.CheckState = System.Windows.Forms.CheckState.Checked;
            this.tsb_osNextFrames.DisplayStyle = System.Windows.Forms.ToolStripItemDisplayStyle.Image;
            this.tsb_osNextFrames.Image = global::Pixelaria.Properties.Resources.frame_os_next;
            this.tsb_osNextFrames.ImageTransparentColor = System.Drawing.Color.Magenta;
            this.tsb_osNextFrames.Name = "tsb_osNextFrames";
            this.tsb_osNextFrames.Size = new System.Drawing.Size(23, 22);
            this.tsb_osNextFrames.Text = "Show next frames on onion skin";
            this.tsb_osNextFrames.Visible = false;
            this.tsb_osNextFrames.Click += new System.EventHandler(this.tsb_osNextFrames_Click);
            // 
            // tsb_osDisplayOnFront
            // 
            this.tsb_osDisplayOnFront.CheckOnClick = true;
            this.tsb_osDisplayOnFront.DisplayStyle = System.Windows.Forms.ToolStripItemDisplayStyle.Image;
            this.tsb_osDisplayOnFront.Image = global::Pixelaria.Properties.Resources.frame_os_order;
            this.tsb_osDisplayOnFront.ImageTransparentColor = System.Drawing.Color.Magenta;
            this.tsb_osDisplayOnFront.Name = "tsb_osDisplayOnFront";
            this.tsb_osDisplayOnFront.Size = new System.Drawing.Size(23, 22);
            this.tsb_osDisplayOnFront.Text = "Display onion skin abore frame";
            this.tsb_osDisplayOnFront.Visible = false;
            this.tsb_osDisplayOnFront.Click += new System.EventHandler(this.tsb_osDisplayOnFront_Click);
            // 
            // tsl_onionSkinDepth
            // 
            this.tsl_onionSkinDepth.Name = "tsl_onionSkinDepth";
            this.tsl_onionSkinDepth.Size = new System.Drawing.Size(101, 22);
            this.tsl_onionSkinDepth.Text = "Onion skin depth:";
            this.tsl_onionSkinDepth.Visible = false;
            // 
            // tscb_osFrameCount
            // 
            this.tscb_osFrameCount.DropDownStyle = System.Windows.Forms.ComboBoxStyle.DropDownList;
            this.tscb_osFrameCount.Items.AddRange(new object[] {
            "1",
            "2",
            "3",
            "4",
            "5",
            "6",
            "7",
            "8",
            "9",
            "10",
            "11",
            "12",
            "13",
            "14",
            "15"});
            this.tscb_osFrameCount.Name = "tscb_osFrameCount";
            this.tscb_osFrameCount.Size = new System.Drawing.Size(121, 25);
            this.tscb_osFrameCount.Visible = false;
            this.tscb_osFrameCount.SelectedIndexChanged += new System.EventHandler(this.tscb_osFrameCount_SelectedIndexChanged);
            // 
            // menuStrip1
            // 
            this.menuStrip1.Items.AddRange(new System.Windows.Forms.ToolStripItem[] {
            this.fileToolStripMenuItem,
            this.editToolStripMenuItem,
            this.layersToolStripMenuItem,
            this.tsm_filters});
            this.menuStrip1.Location = new System.Drawing.Point(0, 0);
            this.menuStrip1.Name = "menuStrip1";
            this.menuStrip1.Size = new System.Drawing.Size(818, 24);
            this.menuStrip1.TabIndex = 6;
            this.menuStrip1.Text = "menuStrip1";
            // 
            // fileToolStripMenuItem
            // 
            this.fileToolStripMenuItem.DropDownItems.AddRange(new System.Windows.Forms.ToolStripItem[] {
            this.tsm_exportFrame,
            this.tsm_importFrame});
            this.fileToolStripMenuItem.Name = "fileToolStripMenuItem";
            this.fileToolStripMenuItem.Size = new System.Drawing.Size(37, 20);
            this.fileToolStripMenuItem.Text = "&File";
            // 
            // tsm_exportFrame
            // 
            this.tsm_exportFrame.Image = global::Pixelaria.Properties.Resources.frame_save_icon;
            this.tsm_exportFrame.Name = "tsm_exportFrame";
            this.tsm_exportFrame.ShortcutKeys = ((System.Windows.Forms.Keys)((System.Windows.Forms.Keys.Control | System.Windows.Forms.Keys.S)));
            this.tsm_exportFrame.Size = new System.Drawing.Size(198, 22);
            this.tsm_exportFrame.Text = "Export Frame...";
            this.tsm_exportFrame.Click += new System.EventHandler(this.tsm_exportFrame_Click);
            // 
            // tsm_importFrame
            // 
            this.tsm_importFrame.Image = global::Pixelaria.Properties.Resources.frame_open_icon;
            this.tsm_importFrame.Name = "tsm_importFrame";
            this.tsm_importFrame.ShortcutKeys = ((System.Windows.Forms.Keys)((System.Windows.Forms.Keys.Control | System.Windows.Forms.Keys.O)));
            this.tsm_importFrame.Size = new System.Drawing.Size(198, 22);
            this.tsm_importFrame.Text = "Import Frame...";
            this.tsm_importFrame.Click += new System.EventHandler(this.tsm_importFrame_Click);
            // 
            // editToolStripMenuItem
            // 
            this.editToolStripMenuItem.DropDownItems.AddRange(new System.Windows.Forms.ToolStripItem[] {
            this.tsm_undo,
            this.tsm_redo,
            this.toolStripMenuItem2,
            this.tsm_copy,
            this.tsm_cut,
            this.tsm_paste,
            this.tsm_selectAll,
            this.toolStripMenuItem3,
            this.tsm_prevFrame,
            this.tsm_nextFrame,
            this.toolStripMenuItem1,
            this.tsm_switchBlendingMode});
            this.editToolStripMenuItem.Name = "editToolStripMenuItem";
            this.editToolStripMenuItem.Size = new System.Drawing.Size(39, 20);
            this.editToolStripMenuItem.Text = "&Edit";
            // 
            // tsm_undo
            // 
            this.tsm_undo.Image = global::Pixelaria.Properties.Resources.edit_undo;
            this.tsm_undo.Name = "tsm_undo";
            this.tsm_undo.ShortcutKeys = ((System.Windows.Forms.Keys)((System.Windows.Forms.Keys.Control | System.Windows.Forms.Keys.Z)));
            this.tsm_undo.Size = new System.Drawing.Size(234, 22);
            this.tsm_undo.Text = "Undo";
            this.tsm_undo.Click += new System.EventHandler(this.tsm_undo_Click);
            // 
            // tsm_redo
            // 
            this.tsm_redo.Image = global::Pixelaria.Properties.Resources.edit_redo;
            this.tsm_redo.Name = "tsm_redo";
            this.tsm_redo.ShortcutKeys = ((System.Windows.Forms.Keys)((System.Windows.Forms.Keys.Control | System.Windows.Forms.Keys.Y)));
            this.tsm_redo.Size = new System.Drawing.Size(234, 22);
            this.tsm_redo.Text = "Redo";
            this.tsm_redo.Click += new System.EventHandler(this.tsm_redo_Click);
            // 
            // toolStripMenuItem2
            // 
            this.toolStripMenuItem2.Name = "toolStripMenuItem2";
            this.toolStripMenuItem2.Size = new System.Drawing.Size(231, 6);
            // 
            // tsm_copy
            // 
            this.tsm_copy.Image = global::Pixelaria.Properties.Resources.edit_copy;
            this.tsm_copy.Name = "tsm_copy";
            this.tsm_copy.ShortcutKeys = ((System.Windows.Forms.Keys)((System.Windows.Forms.Keys.Control | System.Windows.Forms.Keys.C)));
            this.tsm_copy.Size = new System.Drawing.Size(234, 22);
            this.tsm_copy.Text = "Copy";
            this.tsm_copy.Click += new System.EventHandler(this.tsm_copy_Click);
            // 
            // tsm_cut
            // 
            this.tsm_cut.Image = global::Pixelaria.Properties.Resources.edit_cut;
            this.tsm_cut.Name = "tsm_cut";
            this.tsm_cut.ShortcutKeys = ((System.Windows.Forms.Keys)((System.Windows.Forms.Keys.Control | System.Windows.Forms.Keys.X)));
            this.tsm_cut.Size = new System.Drawing.Size(234, 22);
            this.tsm_cut.Text = "Cut";
            this.tsm_cut.Click += new System.EventHandler(this.tsm_cut_Click);
            // 
            // tsm_paste
            // 
            this.tsm_paste.Image = global::Pixelaria.Properties.Resources.edit_paste;
            this.tsm_paste.Name = "tsm_paste";
            this.tsm_paste.ShortcutKeys = ((System.Windows.Forms.Keys)((System.Windows.Forms.Keys.Control | System.Windows.Forms.Keys.V)));
            this.tsm_paste.Size = new System.Drawing.Size(234, 22);
            this.tsm_paste.Text = "Paste";
            this.tsm_paste.Click += new System.EventHandler(this.tsm_paste_Click);
            // 
            // tsm_selectAll
            // 
            this.tsm_selectAll.Image = global::Pixelaria.Properties.Resources.selection_icon;
            this.tsm_selectAll.Name = "tsm_selectAll";
            this.tsm_selectAll.ShortcutKeys = ((System.Windows.Forms.Keys)((System.Windows.Forms.Keys.Control | System.Windows.Forms.Keys.A)));
            this.tsm_selectAll.Size = new System.Drawing.Size(234, 22);
            this.tsm_selectAll.Text = "Select All";
            this.tsm_selectAll.Click += new System.EventHandler(this.tsm_selectAll_Click);
            // 
            // toolStripMenuItem3
            // 
            this.toolStripMenuItem3.Name = "toolStripMenuItem3";
            this.toolStripMenuItem3.Size = new System.Drawing.Size(231, 6);
            // 
            // tsm_prevFrame
            // 
            this.tsm_prevFrame.Image = global::Pixelaria.Properties.Resources.frame_previous;
            this.tsm_prevFrame.Name = "tsm_prevFrame";
            this.tsm_prevFrame.ShortcutKeys = ((System.Windows.Forms.Keys)((System.Windows.Forms.Keys.Control | System.Windows.Forms.Keys.Q)));
            this.tsm_prevFrame.Size = new System.Drawing.Size(234, 22);
            this.tsm_prevFrame.Text = "Previous Frame";
            this.tsm_prevFrame.Click += new System.EventHandler(this.tsm_prevFrame_Click);
            // 
            // tsm_nextFrame
            // 
            this.tsm_nextFrame.Image = global::Pixelaria.Properties.Resources.frame_next;
            this.tsm_nextFrame.Name = "tsm_nextFrame";
            this.tsm_nextFrame.ShortcutKeys = ((System.Windows.Forms.Keys)((System.Windows.Forms.Keys.Control | System.Windows.Forms.Keys.E)));
            this.tsm_nextFrame.Size = new System.Drawing.Size(234, 22);
            this.tsm_nextFrame.Text = "Next Frame";
            this.tsm_nextFrame.Click += new System.EventHandler(this.tsm_nextFrame_Click);
            // 
            // toolStripMenuItem1
            // 
            this.toolStripMenuItem1.Name = "toolStripMenuItem1";
            this.toolStripMenuItem1.Size = new System.Drawing.Size(231, 6);
            // 
            // tsm_switchBlendingMode
            // 
            this.tsm_switchBlendingMode.Name = "tsm_switchBlendingMode";
            this.tsm_switchBlendingMode.ShortcutKeys = ((System.Windows.Forms.Keys)((System.Windows.Forms.Keys.Control | System.Windows.Forms.Keys.B)));
            this.tsm_switchBlendingMode.Size = new System.Drawing.Size(234, 22);
            this.tsm_switchBlendingMode.Text = "Switch Blending Mode";
            this.tsm_switchBlendingMode.Click += new System.EventHandler(this.tsm_switchBlendingMode_Click);
            // 
            // layersToolStripMenuItem
            // 
            this.layersToolStripMenuItem.DropDownItems.AddRange(new System.Windows.Forms.ToolStripItem[] {
            this.tsm_toggleVisibleLayers,
            this.tsm_resetLayerTransparencies,
            this.controlToolStripMenuItem});
            this.layersToolStripMenuItem.Name = "layersToolStripMenuItem";
            this.layersToolStripMenuItem.Size = new System.Drawing.Size(52, 20);
            this.layersToolStripMenuItem.Text = "Layers";
            // 
            // tsm_toggleVisibleLayers
            // 
            this.tsm_toggleVisibleLayers.Image = global::Pixelaria.Properties.Resources.filter_enable_icon;
            this.tsm_toggleVisibleLayers.Name = "tsm_toggleVisibleLayers";
            this.tsm_toggleVisibleLayers.ShortcutKeys = ((System.Windows.Forms.Keys)((System.Windows.Forms.Keys.Control | System.Windows.Forms.Keys.H)));
            this.tsm_toggleVisibleLayers.Size = new System.Drawing.Size(249, 22);
            this.tsm_toggleVisibleLayers.Text = "Hide/show other layers";
            this.tsm_toggleVisibleLayers.Click += new System.EventHandler(this.tsm_toggleVisibleLayers_Click);
            // 
            // tsm_resetLayerTransparencies
            // 
            this.tsm_resetLayerTransparencies.Image = global::Pixelaria.Properties.Resources.filter_transparency_icon;
            this.tsm_resetLayerTransparencies.Name = "tsm_resetLayerTransparencies";
            this.tsm_resetLayerTransparencies.ShortcutKeys = ((System.Windows.Forms.Keys)((System.Windows.Forms.Keys.Control | System.Windows.Forms.Keys.T)));
            this.tsm_resetLayerTransparencies.Size = new System.Drawing.Size(249, 22);
            this.tsm_resetLayerTransparencies.Text = "Reset layer transparencies";
            this.tsm_resetLayerTransparencies.Click += new System.EventHandler(this.tsm_resetLayerTransparencies_Click);
            // 
            // controlToolStripMenuItem
            // 
            this.controlToolStripMenuItem.DropDownItems.AddRange(new System.Windows.Forms.ToolStripItem[] {
            this.tsm_expandAllLayers,
            this.tsm_collapseAllLayers});
            this.controlToolStripMenuItem.Name = "controlToolStripMenuItem";
            this.controlToolStripMenuItem.Size = new System.Drawing.Size(249, 22);
            this.controlToolStripMenuItem.Text = "Control";
            // 
            // tsm_expandAllLayers
            // 
            this.tsm_expandAllLayers.Name = "tsm_expandAllLayers";
            this.tsm_expandAllLayers.Size = new System.Drawing.Size(136, 22);
            this.tsm_expandAllLayers.Text = "Expand All";
            this.tsm_expandAllLayers.Click += new System.EventHandler(this.tsm_expandAllLayers_Click);
            // 
            // tsm_collapseAllLayers
            // 
            this.tsm_collapseAllLayers.Name = "tsm_collapseAllLayers";
            this.tsm_collapseAllLayers.Size = new System.Drawing.Size(136, 22);
            this.tsm_collapseAllLayers.Text = "Collapse All";
            this.tsm_collapseAllLayers.Click += new System.EventHandler(this.tsm_collapseAllLayers_Click);
            // 
            // tsm_filters
            // 
            this.tsm_filters.DropDownItems.AddRange(new System.Windows.Forms.ToolStripItem[] {
            this.tsm_emptyFilter,
            this.tsm_filterPresets,
            this.tsm_lastUsedFilterPresets,
            this.toolStripMenuItem4});
            this.tsm_filters.Name = "tsm_filters";
            this.tsm_filters.Size = new System.Drawing.Size(50, 20);
            this.tsm_filters.Text = "Fi&lters";
            // 
            // tsm_emptyFilter
            // 
            this.tsm_emptyFilter.Image = global::Pixelaria.Properties.Resources.document_new;
            this.tsm_emptyFilter.Name = "tsm_emptyFilter";
            this.tsm_emptyFilter.Size = new System.Drawing.Size(124, 22);
            this.tsm_emptyFilter.Text = "Empty";
            this.tsm_emptyFilter.Click += new System.EventHandler(this.tsm_emptyFilter_Click);
            // 
            // tsm_filterPresets
            // 
            this.tsm_filterPresets.Image = global::Pixelaria.Properties.Resources.preset_icon;
            this.tsm_filterPresets.Name = "tsm_filterPresets";
            this.tsm_filterPresets.Size = new System.Drawing.Size(124, 22);
            this.tsm_filterPresets.Text = "Presets";
            // 
            // tsm_lastUsedFilterPresets
            // 
            this.tsm_lastUsedFilterPresets.Image = global::Pixelaria.Properties.Resources.preset_icon;
            this.tsm_lastUsedFilterPresets.Name = "tsm_lastUsedFilterPresets";
            this.tsm_lastUsedFilterPresets.Size = new System.Drawing.Size(124, 22);
            this.tsm_lastUsedFilterPresets.Text = "Last Used";
            // 
            // toolStripMenuItem4
            // 
            this.toolStripMenuItem4.Name = "toolStripMenuItem4";
            this.toolStripMenuItem4.Size = new System.Drawing.Size(121, 6);
            // 
            // statusStrip1
            // 
            this.statusStrip1.Items.AddRange(new System.Windows.Forms.ToolStripItem[] {
            this.tsl_coordinates,
            this.tsl_operationLabel});
            this.statusStrip1.Location = new System.Drawing.Point(0, 678);
            this.statusStrip1.Name = "statusStrip1";
            this.statusStrip1.Size = new System.Drawing.Size(818, 22);
            this.statusStrip1.TabIndex = 8;
            this.statusStrip1.Text = "statusStrip1";
            // 
            // tsl_coordinates
            // 
            this.tsl_coordinates.Name = "tsl_coordinates";
            this.tsl_coordinates.Size = new System.Drawing.Size(31, 17);
            this.tsl_coordinates.Text = "3 x 4";
            // 
            // tsl_operationLabel
            // 
            this.tsl_operationLabel.Name = "tsl_operationLabel";
            this.tsl_operationLabel.Size = new System.Drawing.Size(0, 17);
            // 
            // iepb_frame
            // 
            this.iepb_frame.DefaultCompositingMode = System.Drawing.Drawing2D.CompositingMode.SourceOver;
            this.iepb_frame.DefaultFillMode = Pixelaria.Views.Controls.OperationFillMode.SolidFillFirstColor;
            this.iepb_frame.Dock = System.Windows.Forms.DockStyle.Fill;
            this.iepb_frame.EditingEnabled = true;
            this.iepb_frame.Location = new System.Drawing.Point(239, 49);
            this.iepb_frame.Name = "iepb_frame";
            this.iepb_frame.NotifyTo = null;
            this.iepb_frame.PictureBoxBackgroundImage = ((System.Drawing.Image)(resources.GetObject("iepb_frame.PictureBoxBackgroundImage")));
            this.iepb_frame.Size = new System.Drawing.Size(407, 537);
            this.iepb_frame.TabIndex = 0;
            this.iepb_frame.Text = "imageEditPictureBox1";
            undoSystem2.MaximumTaskCount = 15;
            this.iepb_frame.UndoSystem = undoSystem2;
            this.iepb_frame.ColorSelect += new Pixelaria.Views.Controls.ImageEditPanel.ColorPickEventHandler(this.iepb_frame_ColorSelect);
            this.iepb_frame.ClipboardStateChanged += new Pixelaria.Views.Controls.ImageEditPanel.ClipboardStateEventHandler(this.iepb_frame_ClipboardStateChanged);
            this.iepb_frame.ClipboardSetContents += new System.EventHandler(this.iepb_frame_ClipboardSetContents);
            this.iepb_frame.MouseEnter += new System.EventHandler(this.iepb_frame_MouseEnter);
            this.iepb_frame.MouseLeave += new System.EventHandler(this.iepb_frame_MouseLeave);
            this.iepb_frame.MouseMove += new System.Windows.Forms.MouseEventHandler(this.iepb_frame_MouseMove);
            // 
            // lcp_layers
            // 
            this.lcp_layers.BorderStyle = System.Windows.Forms.BorderStyle.Fixed3D;
            this.lcp_layers.Dock = System.Windows.Forms.DockStyle.Left;
            this.lcp_layers.Location = new System.Drawing.Point(90, 49);
            this.lcp_layers.Name = "lcp_layers";
            this.lcp_layers.Size = new System.Drawing.Size(149, 537);
            this.lcp_layers.TabIndex = 9;
            // 
            // FrameView
            // 
            this.AutoScaleDimensions = new System.Drawing.SizeF(6F, 13F);
            this.AutoScaleMode = System.Windows.Forms.AutoScaleMode.Font;
            this.ClientSize = new System.Drawing.Size(818, 700);
            this.Controls.Add(this.pnl_framePreview);
            this.Controls.Add(this.iepb_frame);
            this.Controls.Add(this.lcp_layers);
            this.Controls.Add(this.panel4);
            this.Controls.Add(this.panel2);
            this.Controls.Add(this.panel1);
            this.Controls.Add(this.toolStrip1);
            this.Controls.Add(this.menuStrip1);
            this.Controls.Add(this.statusStrip1);
            this.DoubleBuffered = true;
            this.Icon = ((System.Drawing.Icon)(resources.GetObject("$this.Icon")));
            this.KeyPreview = true;
            this.MainMenuStrip = this.menuStrip1;
            this.MinimumSize = new System.Drawing.Size(834, 738);
            this.Name = "FrameView";
            this.ShowInTaskbar = false;
            this.StartPosition = System.Windows.Forms.FormStartPosition.CenterScreen;
            this.Text = "Frame Editor";
            this.WindowState = System.Windows.Forms.FormWindowState.Maximized;
            this.FormClosed += new System.Windows.Forms.FormClosedEventHandler(this.FrameView_FormClosed);
            this.KeyDown += new System.Windows.Forms.KeyEventHandler(this.FrameView_KeyDown);
            this.pnl_framePreview.ResumeLayout(false);
            ((System.ComponentModel.ISupportInitialize)(this.zpb_framePreview)).EndInit();
            this.panel4.ResumeLayout(false);
            ((System.ComponentModel.ISupportInitialize)(this.pb_zoomIcon)).EndInit();
            this.panel2.ResumeLayout(false);
            this.panel3.ResumeLayout(false);
            this.panel1.ResumeLayout(false);
            this.flowLayoutPanel3.ResumeLayout(false);
            this.groupBox1.ResumeLayout(false);
            this.groupBox1.PerformLayout();
            this.gb_sizeGroup.ResumeLayout(false);
            this.flowLayoutPanel2.ResumeLayout(false);
            this.gb_fillMode.ResumeLayout(false);
            this.gb_otherGroup.ResumeLayout(false);
            this.gb_otherGroup.PerformLayout();
            this.flowLayoutPanel1.ResumeLayout(false);
            this.flowLayoutPanel1.PerformLayout();
            this.toolStrip1.ResumeLayout(false);
            this.toolStrip1.PerformLayout();
            this.menuStrip1.ResumeLayout(false);
            this.menuStrip1.PerformLayout();
            this.statusStrip1.ResumeLayout(false);
            this.statusStrip1.PerformLayout();
            this.ResumeLayout(false);
            this.PerformLayout();

        }

        #endregion

        private Pixelaria.Views.Controls.ImageEditPanel iepb_frame;
        private PixelariaLib.Views.Controls.LabeledPanel panel1;
        private System.Windows.Forms.FlowLayoutPanel flowLayoutPanel1;
        private System.Windows.Forms.PrintDialog printDialog1;
        private System.Windows.Forms.ToolStrip toolStrip1;
        private System.Windows.Forms.ToolStripButton tsb_applyChangesAndClose;
        private System.Windows.Forms.ToolStripSeparator toolStripSeparator1;
        private System.Windows.Forms.ToolStripButton tsb_prevFrame;
        private System.Windows.Forms.ToolStripButton tsb_nextFrame;
        private System.Windows.Forms.ToolStripSeparator toolStripSeparator2;
        private System.Windows.Forms.RadioButton rb_pencil;
        private System.Windows.Forms.RadioButton rb_eraser;
        private System.Windows.Forms.RadioButton rb_picker;
        private System.Windows.Forms.RadioButton rb_rectangle;
        private System.Windows.Forms.RadioButton rb_circle;
        private System.Windows.Forms.RadioButton rb_bucket;
        private System.Windows.Forms.RadioButton rb_selection;
        private System.Windows.Forms.ToolStripButton tsb_undo;
        private System.Windows.Forms.ToolStripButton tsb_redo;
        private System.Windows.Forms.RadioButton rb_zoom;
        private ColorPicker cp_mainColorPicker;
        private System.Windows.Forms.Panel panel2;
        private ColorSwatchControl cs_colorSwatch;
        private System.Windows.Forms.Panel panel3;
        private System.Windows.Forms.Splitter splitter1;
        private System.Windows.Forms.Panel panel4;
        private PixelariaLib.Views.Controls.AssistedNumericUpDown anud_zoom;
        private System.Windows.Forms.PictureBox pb_zoomIcon;
        private System.Windows.Forms.ToolStripButton tsb_addFrameAtEnd;
        private System.Windows.Forms.MenuStrip menuStrip1;
        private System.Windows.Forms.ToolStripMenuItem fileToolStripMenuItem;
        private System.Windows.Forms.ToolStripMenuItem editToolStripMenuItem;
        private System.Windows.Forms.ToolStripMenuItem tsm_undo;
        private System.Windows.Forms.ToolStripMenuItem tsm_redo;
        private System.Windows.Forms.GroupBox groupBox1;
        private System.Windows.Forms.RadioButton rb_blendingBlend;
        private System.Windows.Forms.RadioButton rb_blendingReplace;
        private System.Windows.Forms.ToolStripSeparator toolStripMenuItem1;
        private System.Windows.Forms.ToolStripMenuItem tsm_switchBlendingMode;
        private System.Windows.Forms.GroupBox gb_sizeGroup;
        private PixelariaLib.Views.Controls.AssistedNumericUpDown anud_brushSize;
        private System.Windows.Forms.ToolStripMenuItem tsm_exportFrame;
        private System.Windows.Forms.ToolStripMenuItem tsm_importFrame;
        private System.Windows.Forms.ToolStripButton tsb_applyChanges;
        private System.Windows.Forms.ToolStripSeparator toolStripMenuItem2;
        private System.Windows.Forms.ToolStripMenuItem tsm_prevFrame;
        private System.Windows.Forms.ToolStripMenuItem tsm_nextFrame;
        private System.Windows.Forms.FlowLayoutPanel flowLayoutPanel2;
        private System.Windows.Forms.Button btn_brushSize_1;
        private System.Windows.Forms.Button btn_brushSize_2;
        private System.Windows.Forms.Button btn_brushSize_3;
        private System.Windows.Forms.Button btn_brushSize_4;
        private System.Windows.Forms.Button btn_brushSize_5;
        private System.Windows.Forms.Button btn_brushSize_6;
        private System.Windows.Forms.ToolStripSeparator toolStripSeparator3;
        private System.Windows.Forms.ToolStripButton tsb_grid;
        private System.Windows.Forms.RadioButton rb_line;
        private System.Windows.Forms.GroupBox gb_fillMode;
        private System.Windows.Forms.RadioButton rb_fillMode_1;
        private System.Windows.Forms.RadioButton rb_fillMode_2;
        private System.Windows.Forms.RadioButton rb_fillMode_3;
        private System.Windows.Forms.FlowLayoutPanel flowLayoutPanel3;
        private System.Windows.Forms.ToolStripButton tsb_copy;
        private System.Windows.Forms.ToolStripButton tsb_cut;
        private System.Windows.Forms.ToolStripButton tsb_paste;
        private System.Windows.Forms.ToolStripSeparator toolStripSeparator4;
        private System.Windows.Forms.ToolStripMenuItem tsm_copy;
        private System.Windows.Forms.ToolStripMenuItem tsm_cut;
        private System.Windows.Forms.ToolStripMenuItem tsm_paste;
        private System.Windows.Forms.ToolStripSeparator toolStripMenuItem3;
        private System.Windows.Forms.ToolTip tt_mainTooltip;
        private PixelariaLib.Views.Controls.LabeledPanel pnl_framePreview;
        private System.Windows.Forms.ToolStripButton tsb_previewFrame;
        private System.Windows.Forms.ToolStripButton tsb_previewAnimation;
        private PixelariaLib.Views.Controls.ZoomablePictureBox zpb_framePreview;
        private System.Windows.Forms.ToolStripButton tsb_insertNewframe;
        private System.Windows.Forms.ToolStripButton tsb_clearFrame;
        private System.Windows.Forms.ToolStripMenuItem tsm_filters;
        private System.Windows.Forms.ToolStripMenuItem tsm_selectAll;
        private System.Windows.Forms.ToolStripButton tsb_onionSkin;
        private System.Windows.Forms.ToolStripSeparator toolStripSeparator5;
        private System.Windows.Forms.ToolStripButton tsb_osPrevFrames;
        private System.Windows.Forms.ToolStripButton tsb_osNextFrames;
        private System.Windows.Forms.ToolStripComboBox tscb_osFrameCount;
        private System.Windows.Forms.ToolStripLabel tsl_onionSkinDepth;
        private System.Windows.Forms.StatusStrip statusStrip1;
        private System.Windows.Forms.ToolStripStatusLabel tsl_operationLabel;
        private System.Windows.Forms.ToolStripStatusLabel tsl_coordinates;
        private System.Windows.Forms.ToolStripMenuItem tsm_emptyFilter;
        private System.Windows.Forms.ToolStripMenuItem tsm_filterPresets;
        private System.Windows.Forms.ToolStripSeparator toolStripMenuItem4;
        private System.Windows.Forms.ToolStripButton tsb_osShowCurrentFrame;
        private System.Windows.Forms.RadioButton rb_sprayPaint;
<<<<<<< HEAD
        private Controls.TimelineScrubControl tc_currentFrame;
=======
        private PixelariaLib.Views.Controls.TimelineControl tc_currentFrame;
>>>>>>> 3d17b19f
        private System.Windows.Forms.ToolStripButton tsb_osDisplayOnFront;
        private System.Windows.Forms.GroupBox gb_otherGroup;
        private System.Windows.Forms.CheckBox cb_airbrushMode;
        private LayerControlPanel lcp_layers;
        private System.Windows.Forms.ToolStripMenuItem layersToolStripMenuItem;
        private System.Windows.Forms.ToolStripMenuItem tsm_toggleVisibleLayers;
        private System.Windows.Forms.ToolStripMenuItem tsm_resetLayerTransparencies;
        private System.Windows.Forms.ToolStripMenuItem tsm_lastUsedFilterPresets;
        private System.Windows.Forms.ToolStripMenuItem controlToolStripMenuItem;
        private System.Windows.Forms.ToolStripMenuItem tsm_expandAllLayers;
        private System.Windows.Forms.ToolStripMenuItem tsm_collapseAllLayers;
    }
}<|MERGE_RESOLUTION|>--- conflicted
+++ resolved
@@ -58,11 +58,7 @@
             this.pnl_framePreview = new PixelariaLib.Views.Controls.LabeledPanel();
             this.zpb_framePreview = new PixelariaLib.Views.Controls.ZoomablePictureBox();
             this.panel4 = new System.Windows.Forms.Panel();
-<<<<<<< HEAD
-            this.tc_currentFrame = new Pixelaria.Views.Controls.TimelineScrubControl();
-=======
-            this.tc_currentFrame = new PixelariaLib.Views.Controls.TimelineControl();
->>>>>>> 3d17b19f
+            this.tc_currentFrame = new PixelariaLib.Views.Controls.TimelineScrubControl();
             this.pb_zoomIcon = new System.Windows.Forms.PictureBox();
             this.anud_zoom = new PixelariaLib.Views.Controls.AssistedNumericUpDown();
             this.panel2 = new System.Windows.Forms.Panel();
@@ -369,11 +365,7 @@
             this.tc_currentFrame.ScrollX = 0D;
             this.tc_currentFrame.Size = new System.Drawing.Size(545, 41);
             this.tc_currentFrame.TabIndex = 2;
-<<<<<<< HEAD
-            this.tc_currentFrame.FrameChanged += new Pixelaria.Views.Controls.TimelineScrubControl.FrameChangedEventHandler(this.tc_currentFrame_FrameChanged);
-=======
-            this.tc_currentFrame.FrameChanged += new PixelariaLib.Views.Controls.TimelineControl.FrameChangedEventHandler(this.tc_currentFrame_FrameChanged);
->>>>>>> 3d17b19f
+            this.tc_currentFrame.FrameChanged += new PixelariaLib.Views.Controls.TimelineScrubControl.FrameChangedEventHandler(this.tc_currentFrame_FrameChanged);
             // 
             // pb_zoomIcon
             // 
@@ -1498,11 +1490,7 @@
         private System.Windows.Forms.ToolStripSeparator toolStripMenuItem4;
         private System.Windows.Forms.ToolStripButton tsb_osShowCurrentFrame;
         private System.Windows.Forms.RadioButton rb_sprayPaint;
-<<<<<<< HEAD
-        private Controls.TimelineScrubControl tc_currentFrame;
-=======
-        private PixelariaLib.Views.Controls.TimelineControl tc_currentFrame;
->>>>>>> 3d17b19f
+        private PixelariaLib.Views.Controls.TimelineScrubControl tc_currentFrame;
         private System.Windows.Forms.ToolStripButton tsb_osDisplayOnFront;
         private System.Windows.Forms.GroupBox gb_otherGroup;
         private System.Windows.Forms.CheckBox cb_airbrushMode;
