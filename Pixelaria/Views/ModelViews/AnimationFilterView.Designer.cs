﻿namespace Pixelaria.Views.ModelViews
{
    partial class AnimationFilterView
    {
        /// <summary>
        /// Required designer variable.
        /// </summary>
        private System.ComponentModel.IContainer components = null;

        /// <summary>
        /// Clean up any resources being used.
        /// </summary>
        /// <param name="disposing">true if managed resources should be disposed; otherwise, false.</param>
        protected override void Dispose(bool disposing)
        {
            if (disposing && (components != null))
            {
                components.Dispose();
            }
            base.Dispose(disposing);
        }

        #region Windows Form Designer generated code

        /// <summary>
        /// Required method for Designer support - do not modify
        /// the contents of this method with the code editor.
        /// </summary>
        private void InitializeComponent()
        {
            System.ComponentModel.ComponentResourceManager resources = new System.ComponentModel.ComponentResourceManager(typeof(AnimationFilterView));
            this.pnl_bottom = new System.Windows.Forms.Panel();
            this.pnl_errorPanel = new System.Windows.Forms.Panel();
            this.pictureBox1 = new System.Windows.Forms.PictureBox();
            this.lbl_error = new System.Windows.Forms.Label();
            this.btn_cancel = new System.Windows.Forms.Button();
            this.btn_ok = new System.Windows.Forms.Button();
            this.label1 = new System.Windows.Forms.Label();
<<<<<<< HEAD
            this.tc_timeline = new Pixelaria.Views.Controls.TimelineScrubControl();
=======
            this.tc_timeline = new PixelariaLib.Views.Controls.TimelineControl();
>>>>>>> 3d17b19f
            this.fs_filters = new Pixelaria.Views.Controls.FilterSelector();
            this.pnl_bottom.SuspendLayout();
            this.pnl_errorPanel.SuspendLayout();
            ((System.ComponentModel.ISupportInitialize)(this.pictureBox1)).BeginInit();
            this.SuspendLayout();
            // 
            // pnl_bottom
            // 
            this.pnl_bottom.Anchor = ((System.Windows.Forms.AnchorStyles)(((System.Windows.Forms.AnchorStyles.Bottom | System.Windows.Forms.AnchorStyles.Left) 
            | System.Windows.Forms.AnchorStyles.Right)));
            this.pnl_bottom.Controls.Add(this.pnl_errorPanel);
            this.pnl_bottom.Controls.Add(this.btn_cancel);
            this.pnl_bottom.Controls.Add(this.btn_ok);
            this.pnl_bottom.Location = new System.Drawing.Point(12, 621);
            this.pnl_bottom.Name = "pnl_bottom";
            this.pnl_bottom.Size = new System.Drawing.Size(624, 35);
            this.pnl_bottom.TabIndex = 31;
            // 
            // pnl_errorPanel
            // 
            this.pnl_errorPanel.Anchor = ((System.Windows.Forms.AnchorStyles)(((System.Windows.Forms.AnchorStyles.Bottom | System.Windows.Forms.AnchorStyles.Left) 
            | System.Windows.Forms.AnchorStyles.Right)));
            this.pnl_errorPanel.Controls.Add(this.pictureBox1);
            this.pnl_errorPanel.Controls.Add(this.lbl_error);
            this.pnl_errorPanel.Location = new System.Drawing.Point(3, 3);
            this.pnl_errorPanel.Name = "pnl_errorPanel";
            this.pnl_errorPanel.Size = new System.Drawing.Size(457, 29);
            this.pnl_errorPanel.TabIndex = 29;
            // 
            // pictureBox1
            // 
            this.pictureBox1.Image = ((System.Drawing.Image)(resources.GetObject("pictureBox1.Image")));
            this.pictureBox1.Location = new System.Drawing.Point(5, 4);
            this.pictureBox1.Name = "pictureBox1";
            this.pictureBox1.Size = new System.Drawing.Size(22, 22);
            this.pictureBox1.TabIndex = 10;
            this.pictureBox1.TabStop = false;
            // 
            // lbl_error
            // 
            this.lbl_error.AutoSize = true;
            this.lbl_error.Location = new System.Drawing.Point(29, 8);
            this.lbl_error.Name = "lbl_error";
            this.lbl_error.Size = new System.Drawing.Size(242, 13);
            this.lbl_error.TabIndex = 9;
            this.lbl_error.Text = "The project folder path is invalid or does not exists";
            // 
            // btn_cancel
            // 
            this.btn_cancel.Anchor = ((System.Windows.Forms.AnchorStyles)((System.Windows.Forms.AnchorStyles.Bottom | System.Windows.Forms.AnchorStyles.Right)));
            this.btn_cancel.DialogResult = System.Windows.Forms.DialogResult.Cancel;
            this.btn_cancel.Image = global::Pixelaria.Properties.Resources.action_delete;
            this.btn_cancel.Location = new System.Drawing.Point(546, 3);
            this.btn_cancel.Name = "btn_cancel";
            this.btn_cancel.Size = new System.Drawing.Size(75, 29);
            this.btn_cancel.TabIndex = 27;
            this.btn_cancel.Text = "Cancel";
            this.btn_cancel.TextAlign = System.Drawing.ContentAlignment.MiddleRight;
            this.btn_cancel.TextImageRelation = System.Windows.Forms.TextImageRelation.ImageBeforeText;
            this.btn_cancel.UseVisualStyleBackColor = true;
            // 
            // btn_ok
            // 
            this.btn_ok.Anchor = ((System.Windows.Forms.AnchorStyles)((System.Windows.Forms.AnchorStyles.Bottom | System.Windows.Forms.AnchorStyles.Right)));
            this.btn_ok.DialogResult = System.Windows.Forms.DialogResult.OK;
            this.btn_ok.Enabled = false;
            this.btn_ok.Image = global::Pixelaria.Properties.Resources.action_check;
            this.btn_ok.Location = new System.Drawing.Point(466, 3);
            this.btn_ok.Name = "btn_ok";
            this.btn_ok.Size = new System.Drawing.Size(75, 29);
            this.btn_ok.TabIndex = 0;
            this.btn_ok.Text = "&OK";
            this.btn_ok.TextAlign = System.Drawing.ContentAlignment.MiddleRight;
            this.btn_ok.TextImageRelation = System.Windows.Forms.TextImageRelation.ImageBeforeText;
            this.btn_ok.UseVisualStyleBackColor = true;
            this.btn_ok.Click += new System.EventHandler(this.btn_ok_Click);
            // 
            // label1
            // 
            this.label1.Anchor = ((System.Windows.Forms.AnchorStyles)((System.Windows.Forms.AnchorStyles.Bottom | System.Windows.Forms.AnchorStyles.Left)));
            this.label1.AutoSize = true;
            this.label1.Location = new System.Drawing.Point(12, 559);
            this.label1.Name = "label1";
            this.label1.Size = new System.Drawing.Size(248, 13);
            this.label1.TabIndex = 33;
            this.label1.Text = "Preview frame and select range to modify with filter:";
            // 
            // tc_timeline
            // 
            this.tc_timeline.Anchor = ((System.Windows.Forms.AnchorStyles)(((System.Windows.Forms.AnchorStyles.Bottom | System.Windows.Forms.AnchorStyles.Left) 
            | System.Windows.Forms.AnchorStyles.Right)));
            this.tc_timeline.BehaviorType = PixelariaLib.Views.Controls.TimelineBehaviorType.TimelineWithRange;
            this.tc_timeline.CurrentFrame = 1;
            this.tc_timeline.DisableFrameSelectionOutOfRange = false;
            this.tc_timeline.FrameDisplayType = PixelariaLib.Views.Controls.TimelineFrameDisplayType.FrameNumber;
            this.tc_timeline.Location = new System.Drawing.Point(12, 575);
            this.tc_timeline.Maximum = 1;
            this.tc_timeline.Minimum = 0;
            this.tc_timeline.Name = "tc_timeline";
            this.tc_timeline.Range = new System.Drawing.Point(0, 1);
            this.tc_timeline.ScrollScaleWidth = 1D;
            this.tc_timeline.ScrollX = 0D;
            this.tc_timeline.Size = new System.Drawing.Size(624, 40);
            this.tc_timeline.TabIndex = 32;
            this.tc_timeline.Text = "timelineControl1";
<<<<<<< HEAD
            this.tc_timeline.FrameChanged += new Pixelaria.Views.Controls.TimelineScrubControl.FrameChangedEventHandler(this.tc_timeline_FrameChanged);
=======
            this.tc_timeline.FrameChanged += new PixelariaLib.Views.Controls.TimelineControl.FrameChangedEventHandler(this.tc_timeline_FrameChanged);
>>>>>>> 3d17b19f
            // 
            // fs_filters
            // 
            this.fs_filters.Anchor = ((System.Windows.Forms.AnchorStyles)((((System.Windows.Forms.AnchorStyles.Top | System.Windows.Forms.AnchorStyles.Bottom) 
            | System.Windows.Forms.AnchorStyles.Left) 
            | System.Windows.Forms.AnchorStyles.Right)));
            this.fs_filters.Location = new System.Drawing.Point(12, 12);
            this.fs_filters.Name = "fs_filters";
            this.fs_filters.Size = new System.Drawing.Size(624, 537);
            this.fs_filters.TabIndex = 1;
            // 
            // AnimationFilterView
            // 
            this.AutoScaleDimensions = new System.Drawing.SizeF(6F, 13F);
            this.AutoScaleMode = System.Windows.Forms.AutoScaleMode.Font;
            this.CancelButton = this.btn_cancel;
            this.ClientSize = new System.Drawing.Size(647, 668);
            this.Controls.Add(this.label1);
            this.Controls.Add(this.tc_timeline);
            this.Controls.Add(this.pnl_bottom);
            this.Controls.Add(this.fs_filters);
            this.Icon = ((System.Drawing.Icon)(resources.GetObject("$this.Icon")));
            this.MinimumSize = new System.Drawing.Size(663, 706);
            this.Name = "AnimationFilterView";
            this.StartPosition = System.Windows.Forms.FormStartPosition.CenterScreen;
            this.Text = "Filter";
            this.pnl_bottom.ResumeLayout(false);
            this.pnl_errorPanel.ResumeLayout(false);
            this.pnl_errorPanel.PerformLayout();
            ((System.ComponentModel.ISupportInitialize)(this.pictureBox1)).EndInit();
            this.ResumeLayout(false);
            this.PerformLayout();

        }

        #endregion

        private Controls.FilterSelector fs_filters;
        private System.Windows.Forms.Panel pnl_bottom;
        private System.Windows.Forms.Panel pnl_errorPanel;
        private System.Windows.Forms.PictureBox pictureBox1;
        private System.Windows.Forms.Label lbl_error;
        private System.Windows.Forms.Button btn_cancel;
        private System.Windows.Forms.Button btn_ok;
<<<<<<< HEAD
        private Controls.TimelineScrubControl tc_timeline;
=======
        private PixelariaLib.Views.Controls.TimelineControl tc_timeline;
>>>>>>> 3d17b19f
        private System.Windows.Forms.Label label1;


    }
}<|MERGE_RESOLUTION|>--- conflicted
+++ resolved
@@ -36,11 +36,7 @@
             this.btn_cancel = new System.Windows.Forms.Button();
             this.btn_ok = new System.Windows.Forms.Button();
             this.label1 = new System.Windows.Forms.Label();
-<<<<<<< HEAD
-            this.tc_timeline = new Pixelaria.Views.Controls.TimelineScrubControl();
-=======
-            this.tc_timeline = new PixelariaLib.Views.Controls.TimelineControl();
->>>>>>> 3d17b19f
+            this.tc_timeline = new PixelariaLib.Views.Controls.TimelineScrubControl();
             this.fs_filters = new Pixelaria.Views.Controls.FilterSelector();
             this.pnl_bottom.SuspendLayout();
             this.pnl_errorPanel.SuspendLayout();
@@ -146,11 +142,7 @@
             this.tc_timeline.Size = new System.Drawing.Size(624, 40);
             this.tc_timeline.TabIndex = 32;
             this.tc_timeline.Text = "timelineControl1";
-<<<<<<< HEAD
-            this.tc_timeline.FrameChanged += new Pixelaria.Views.Controls.TimelineScrubControl.FrameChangedEventHandler(this.tc_timeline_FrameChanged);
-=======
-            this.tc_timeline.FrameChanged += new PixelariaLib.Views.Controls.TimelineControl.FrameChangedEventHandler(this.tc_timeline_FrameChanged);
->>>>>>> 3d17b19f
+            this.tc_timeline.FrameChanged += new PixelariaLib.Views.Controls.TimelineScrubControl.FrameChangedEventHandler(this.tc_timeline_FrameChanged);
             // 
             // fs_filters
             // 
@@ -195,11 +187,7 @@
         private System.Windows.Forms.Label lbl_error;
         private System.Windows.Forms.Button btn_cancel;
         private System.Windows.Forms.Button btn_ok;
-<<<<<<< HEAD
-        private Controls.TimelineScrubControl tc_timeline;
-=======
-        private PixelariaLib.Views.Controls.TimelineControl tc_timeline;
->>>>>>> 3d17b19f
+        private PixelariaLib.Views.Controls.TimelineScrubControl tc_timeline;
         private System.Windows.Forms.Label label1;
 
 
