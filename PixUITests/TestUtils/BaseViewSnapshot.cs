/*
    Pixelaria
    Copyright (C) 2013 Luiz Fernando Silva

    This program is free software; you can redistribute it and/or modify
    it under the terms of the GNU General Public License as published by
    the Free Software Foundation; either version 2 of the License, or
    (at your option) any later version.

    This program is distributed in the hope that it will be useful,
    but WITHOUT ANY WARRANTY; without even the implied warranty of
    MERCHANTABILITY or FITNESS FOR A PARTICULAR PURPOSE.  See the
    GNU General Public License for more details.

    You should have received a copy of the GNU General Public License along
    with this program; if not, write to the Free Software Foundation, Inc.,
    51 Franklin Street, Fifth Floor, Boston, MA 02110-1301 USA.

    The full license may be found on the License.txt file attached to the
    base directory of this project.
*/

using System;
using System.Collections.Generic;
using FastBitmapLib;
using JetBrains.Annotations;
using Microsoft.VisualStudio.TestTools.UnitTesting;
using PixDirectX.Rendering.DirectX;
using PixRendering;
using PixSnapshot;
using PixUI;
using PixUI.Controls;
using PixUI.Rendering;
using PixUI.Visitor;
using SharpDX.WIC;
using Bitmap = System.Drawing.Bitmap;

namespace PixUITests.TestUtils
{
    /// <inheritdoc />
    /// <summary>
    /// Helper static class to perform bitmap-based rendering comparisons of <see cref="T:PixUI.Controls.SelfRenderingBaseView" /> instances
    /// (mostly <see cref="T:PixUI.Controls.ControlView" /> subclasses) to assert visual and style consistency.
    /// </summary>
    public class BaseViewSnapshot : ISnapshotProvider<BaseViewSnapshotTest>
    {
        /// <summary>
        /// Whether tests are currently under record mode- under record mode, results are recorded on disk to be later
        /// compared when not in record mode.
        /// 
        /// Calls to <see cref="Snapshot"/> always fail with an assertion during record mode.
        /// 
        /// Defaults to false.
        /// </summary>
        public static bool RecordMode = false;

        /// <summary>
        /// The default tolerance to use when comparing resulting images.
        /// </summary>
        public static float Tolerance = 0.01f;
        
        public static void Snapshot([NotNull] BaseView view, [NotNull] TestContext context, string suffix = "", float? tolerance = null, bool? recordMode = null, [CanBeNull] BaseViewSnapshotResources resources = null)
        {
            var test = new BaseViewSnapshotTest(view, resources);

            BitmapSnapshotTesting.Snapshot<BaseViewSnapshot, BaseViewSnapshotTest>(
                test,
                new MsTestAdapter(typeof(BaseViewSnapshot)),
                new MsTestContextAdapter(context),
                recordMode ?? RecordMode,
                suffix,
                tolerance ?? Tolerance);
        }

<<<<<<< HEAD
        // TODO: Collapse this implementation with GenerateBitmap bellow
        public static void SnapshotTest([NotNull] BaseView baseView, [NotNull] TestContext context, [NotNull] Action<IImageResourceManager> testSetup, string suffix = "", float? tolerance = null, bool? recordMode = null)
        {
            // Create a temporary Direct3D rendering context and render the view on it
            const BitmapCreateCacheOption bitmapCreateCacheOption = BitmapCreateCacheOption.CacheOnDemand;
            var pixelFormat = PixelFormat.Format32bppPBGRA;

            int width = (int)Math.Round(baseView.Width);
            int height = (int)Math.Round(baseView.Height);

            using (var imgFactory = new ImagingFactory())
            using (var wicBitmap = new SharpDX.WIC.Bitmap(imgFactory, width, height, pixelFormat, bitmapCreateCacheOption))
            using (var factory = new SharpDX.Direct2D1.Factory())
            using (var renderLoop = new Direct2DWicBitmapRenderManager(wicBitmap, factory))
            using (var renderer = new TestDirect2DRenderManager())
            {
                ControlView.TextLayoutRenderer = renderer;

                var last = LabelView.defaultTextSizeProvider;
                LabelView.defaultTextSizeProvider = renderer.TextSizeProvider;

                renderLoop.Initialize();
                renderer.Initialize(renderLoop.D2DRenderState, new FullClippingRegion());

                renderLoop.RenderSingleFrame(state =>
                {
                    testSetup(renderer.ImageResources);

                    var visitor = new ViewRenderingVisitor();

                    var direct2DRenderer = new WrappedDirect2DRenderer((IDirect2DRenderingState)state, (ImageResources)renderer.ImageResources);
                    var renderContext = new ControlRenderingContext(
                        direct2DRenderer, renderer.ClippingRegion,
                        renderer.TextMetricsProvider, renderer.ImageResources, renderer);
                    var traverser = new BaseViewTraveler<ControlRenderingContext>(renderContext, visitor);

                    traverser.Visit(baseView);
                });

                LabelView.defaultTextSizeProvider = last;

                var bitmap = new Bitmap(wicBitmap.Size.Width, wicBitmap.Size.Height,
                    System.Drawing.Imaging.PixelFormat.Format32bppArgb);

                using (var wicBitmapLock = wicBitmap.Lock(BitmapLockFlags.Read))
                using (var bitmapLock = bitmap.FastLock())
                {
                    unchecked
                    {
                        const int bytesPerPixel = 4; // ARGB
                        ulong length = (ulong)(wicBitmap.Size.Width * wicBitmap.Size.Height * bytesPerPixel);
                        FastBitmap.memcpy(bitmapLock.Scan0, wicBitmapLock.Data.DataPointer, length);
                    }
                }

                BitmapSnapshotTesting.Snapshot<BitmapSnapshot, Bitmap>(
                    bitmap,
                    new MsTestAdapter(typeof(BaseViewSnapshot)),
                    new MsTestContextAdapter(context),
                    recordMode ?? RecordMode,
                    suffix,
                    tolerance ?? Tolerance);
            }
        }
        
=======
>>>>>>> 69d151a1
        public Bitmap GenerateBitmap(BaseViewSnapshotTest test)
        {
            var view = test.BaseView;

            // Create a temporary Direct3D rendering context and render the view on it
            const BitmapCreateCacheOption bitmapCreateCacheOption = BitmapCreateCacheOption.CacheOnDemand;
            var pixelFormat = PixelFormat.Format32bppPBGRA;

            int width = (int) Math.Round(view.Width);
            int height = (int) Math.Round(view.Height);

            if (width == 0 || height == 0)
                throw new InvalidOperationException("Attempted to snapshot test view with 0 width or height");

            using (var imgFactory = new ImagingFactory())
            using (var wicBitmap = new SharpDX.WIC.Bitmap(imgFactory, width, height, pixelFormat, bitmapCreateCacheOption))
            using (var factory = new SharpDX.Direct2D1.Factory())
            using (var renderLoop = new Direct2DWicBitmapRenderManager(wicBitmap, factory))
            using (var renderer = new TestDirect2DRenderManager())
            {
                ControlView.TextLayoutRenderer = renderer;

                var last = LabelView.defaultTextSizeProvider;
                LabelView.defaultTextSizeProvider = renderer.TextSizeProvider;

                renderLoop.Initialize();

                test.Resources?.Register(renderLoop.D2DRenderState, renderer.ImageResources);

                renderer.Initialize(renderLoop.D2DRenderState, new FullClippingRegion());

                renderLoop.RenderSingleFrame(state =>
                {
                    var visitor = new ViewRenderingVisitor();

                    var context = new ControlRenderingContext(
                        new WrappedDirect2DRenderer((IDirect2DRenderingState)state, (ImageResources)renderer.ImageResources), renderer.ClippingRegion,
                        renderer.TextMetricsProvider, renderer.ImageResources, renderer);
                    var traverser = new BaseViewTraveler<ControlRenderingContext>(context, visitor);

                    traverser.Visit(view);
                });

                LabelView.defaultTextSizeProvider = last;

                var bitmap = new Bitmap(wicBitmap.Size.Width, wicBitmap.Size.Height,
                    System.Drawing.Imaging.PixelFormat.Format32bppArgb);

                using (var wicBitmapLock = wicBitmap.Lock(BitmapLockFlags.Read))
                using (var bitmapLock = bitmap.FastLock())
                {
                    unchecked
                    {
                        const int bytesPerPixel = 4; // ARGB
                        ulong length = (ulong) (wicBitmap.Size.Width * wicBitmap.Size.Height * bytesPerPixel);
                        FastBitmap.memcpy(bitmapLock.Scan0, wicBitmapLock.Data.DataPointer, length);
                    }
                }

                return bitmap;
            }
        }
    }

    public class BaseViewSnapshotTest
    {
        public BaseView BaseView { get; }
        [CanBeNull]
        public BaseViewSnapshotResources Resources { get; }

        public BaseViewSnapshotTest(BaseView baseView, [CanBeNull] BaseViewSnapshotResources resources)
        {
            BaseView = baseView;
            Resources = resources;
        }
    }

    public class BaseViewSnapshotResources
    {
        private readonly Dictionary<string, Bitmap> _resources = new Dictionary<string, Bitmap>();

        public ImageResource CreateImageResource([NotNull] string name, [NotNull] Bitmap bitmap)
        {
            var resource = new ImageResource(name, bitmap.Width, bitmap.Height);
            _resources[name] = bitmap;

            return resource;
        }

        public void Register(IRenderLoopState state, IImageResourceManager manager)
        {
            foreach (var keyValuePair in _resources)
            {
                manager.AddImageResource(state, keyValuePair.Value, keyValuePair.Key);
            }
        }
    }
}<|MERGE_RESOLUTION|>--- conflicted
+++ resolved
@@ -72,74 +72,6 @@
                 tolerance ?? Tolerance);
         }
 
-<<<<<<< HEAD
-        // TODO: Collapse this implementation with GenerateBitmap bellow
-        public static void SnapshotTest([NotNull] BaseView baseView, [NotNull] TestContext context, [NotNull] Action<IImageResourceManager> testSetup, string suffix = "", float? tolerance = null, bool? recordMode = null)
-        {
-            // Create a temporary Direct3D rendering context and render the view on it
-            const BitmapCreateCacheOption bitmapCreateCacheOption = BitmapCreateCacheOption.CacheOnDemand;
-            var pixelFormat = PixelFormat.Format32bppPBGRA;
-
-            int width = (int)Math.Round(baseView.Width);
-            int height = (int)Math.Round(baseView.Height);
-
-            using (var imgFactory = new ImagingFactory())
-            using (var wicBitmap = new SharpDX.WIC.Bitmap(imgFactory, width, height, pixelFormat, bitmapCreateCacheOption))
-            using (var factory = new SharpDX.Direct2D1.Factory())
-            using (var renderLoop = new Direct2DWicBitmapRenderManager(wicBitmap, factory))
-            using (var renderer = new TestDirect2DRenderManager())
-            {
-                ControlView.TextLayoutRenderer = renderer;
-
-                var last = LabelView.defaultTextSizeProvider;
-                LabelView.defaultTextSizeProvider = renderer.TextSizeProvider;
-
-                renderLoop.Initialize();
-                renderer.Initialize(renderLoop.D2DRenderState, new FullClippingRegion());
-
-                renderLoop.RenderSingleFrame(state =>
-                {
-                    testSetup(renderer.ImageResources);
-
-                    var visitor = new ViewRenderingVisitor();
-
-                    var direct2DRenderer = new WrappedDirect2DRenderer((IDirect2DRenderingState)state, (ImageResources)renderer.ImageResources);
-                    var renderContext = new ControlRenderingContext(
-                        direct2DRenderer, renderer.ClippingRegion,
-                        renderer.TextMetricsProvider, renderer.ImageResources, renderer);
-                    var traverser = new BaseViewTraveler<ControlRenderingContext>(renderContext, visitor);
-
-                    traverser.Visit(baseView);
-                });
-
-                LabelView.defaultTextSizeProvider = last;
-
-                var bitmap = new Bitmap(wicBitmap.Size.Width, wicBitmap.Size.Height,
-                    System.Drawing.Imaging.PixelFormat.Format32bppArgb);
-
-                using (var wicBitmapLock = wicBitmap.Lock(BitmapLockFlags.Read))
-                using (var bitmapLock = bitmap.FastLock())
-                {
-                    unchecked
-                    {
-                        const int bytesPerPixel = 4; // ARGB
-                        ulong length = (ulong)(wicBitmap.Size.Width * wicBitmap.Size.Height * bytesPerPixel);
-                        FastBitmap.memcpy(bitmapLock.Scan0, wicBitmapLock.Data.DataPointer, length);
-                    }
-                }
-
-                BitmapSnapshotTesting.Snapshot<BitmapSnapshot, Bitmap>(
-                    bitmap,
-                    new MsTestAdapter(typeof(BaseViewSnapshot)),
-                    new MsTestContextAdapter(context),
-                    recordMode ?? RecordMode,
-                    suffix,
-                    tolerance ?? Tolerance);
-            }
-        }
-        
-=======
->>>>>>> 69d151a1
         public Bitmap GenerateBitmap(BaseViewSnapshotTest test)
         {
             var view = test.BaseView;
