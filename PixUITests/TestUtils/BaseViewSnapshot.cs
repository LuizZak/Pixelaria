--- conflicted
+++ resolved
@@ -25,10 +25,6 @@
 using FastBitmapLib;
 using JetBrains.Annotations;
 using Microsoft.VisualStudio.TestTools.UnitTesting;
-<<<<<<< HEAD
-using PixCore.Geometry;
-=======
->>>>>>> 5e8b3291
 using PixDirectX.Rendering.DirectX;
 using PixRendering;
 using PixSnapshot;
@@ -106,10 +102,11 @@
 
                     var visitor = new ViewRenderingVisitor();
 
+                    var direct2DRenderer = new WrappedDirect2DRenderer((IDirect2DRenderingState)state, (ImageResources)renderer.ImageResources);
                     var renderContext = new ControlRenderingContext(
-                        new WrappedDirect2DRenderer((IDirect2DRenderingState)state, (ImageResources)renderer.ImageResources), state, renderer.ClippingRegion,
+                        direct2DRenderer, renderer.ClippingRegion,
                         renderer.TextMetricsProvider, renderer.ImageResources, renderer);
-                    var traverser = new BaseViewTraverser<ControlRenderingContext>(renderContext, visitor);
+                    var traverser = new BaseViewTraveler<ControlRenderingContext>(renderContext, visitor);
 
                     traverser.Visit(baseView);
                 });
@@ -199,52 +196,6 @@
                 return bitmap;
             }
         }
-<<<<<<< HEAD
-        
-        private class FullClipping : IClippingRegion
-        {
-            public RectangleF[] RedrawRegionRectangles(Size size)
-            {
-                return new[] { new RectangleF(PointF.Empty, size) };
-            }
-
-            public RectangleF TotalRedrawRegion(Size size)
-            {
-                return new RectangleF(0, 0, size.Width, size.Height);
-            }
-
-            public bool IsVisibleInClippingRegion(Rectangle rectangle)
-            {
-                return true;
-            }
-
-            public bool IsVisibleInClippingRegion(Point point)
-            {
-                return true;
-            }
-
-            public bool IsVisibleInClippingRegion(AABB aabb)
-            {
-                return true;
-            }
-
-            public bool IsVisibleInClippingRegion(Vector point)
-            {
-                return true;
-            }
-
-            public bool IsVisibleInClippingRegion(AABB aabb, ISpatialReference reference)
-            {
-                return true;
-            }
-
-            public bool IsVisibleInClippingRegion(Vector point, ISpatialReference reference)
-            {
-                return true;
-            }
-        }
-=======
->>>>>>> 5e8b3291
     }
 
     public class BaseViewSnapshotTest
